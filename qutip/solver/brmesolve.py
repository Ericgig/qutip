--- conflicted
+++ resolved
@@ -332,15 +332,7 @@
         self._system = H, a_ops, c_ops
         self._num_collapse = len(c_ops)
         self._num_a_ops = len(a_ops)
-<<<<<<< HEAD
         self._post_init(options)
-=======
-        self.rhs = self._prepare_rhs()
-        self._integrator = self._get_integrator()
-        self._state_metadata = {}
-        self.stats = self._initialize_stats()
-        self.rhs._register_feedback({}, solver=self.name)
->>>>>>> efa44109
 
     def _initialize_stats(self):
         stats = super()._initialize_stats()
