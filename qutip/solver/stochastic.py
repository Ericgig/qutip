--- conflicted
+++ resolved
@@ -10,11 +10,8 @@
 from functools import partial
 from .solver_base import _solver_deprecation, _format_oper, _format_list_oper
 from ._feedback import _QobjFeedback, _DataFeedback, _WienerFeedback
-<<<<<<< HEAD
 from ..core.dimensions import Dimensions
-=======
 from time import time
->>>>>>> f403c94c
 
 
 class StochasticTrajResult(Result):
