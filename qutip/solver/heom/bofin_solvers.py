"""
This module provides solvers for system-bath evoluation using the
HEOM (hierarchy equations of motion).

See https://en.wikipedia.org/wiki/Hierarchical_equations_of_motion for a very
basic introduction to the technique.

The implementation is derived from the BoFiN library (see
https://github.com/tehruhn/bofin) which was itself derived from an earlier
implementation in QuTiP itself.
"""

from time import time

import numpy as np
import scipy.sparse as sp
from scipy.sparse.linalg import spsolve

from qutip.settings import settings
from qutip import state_number_enumerate, CoreOptions
from qutip.core import data as _data
from qutip.core.data import csr as _csr
from qutip.core.environment import (
    BosonicEnvironment, FermionicEnvironment,
    ExponentialBosonicEnvironment, ExponentialFermionicEnvironment)
from qutip.core import Qobj, QobjEvo
from qutip.core.superoperator import liouvillian, spre, spost
from .bofin_baths import (
    Bath, BathExponent, BosonicBath, DrudeLorentzBath, FermionicBath,
)
from ..solver_base import Solver
from .. import Result

# Load MKL spsolve if avaiable
if settings.has_mkl:
    from qutip._mkl.spsolve import mkl_spsolve
else:
    mkl_spsolve = None

__all__ = [
    "heomsolve",
    "HierarchyADOs",
    "HierarchyADOsState",
    "HEOMResult",
    "HEOMSolver",
    "HSolverDL",
]


class HierarchyADOs:
    """
    A description of ADOs (auxilliary density operators) with the
    hierarchical equations of motion.

    The list of ADOs is constructed from a list of bath exponents
    (corresponding to one or more baths). Each ADO is referred to by a label
    that lists the number of "excitations" of each bath exponent. The
    level of a label within the hierarchy is the sum of the "excitations"
    within the label.

    For example the label ``(0, 0, ..., 0)`` represents the density matrix
    of the system being solved and is the only 0th level label.

    The labels with a single 1, i.e. ``(1, 0, ..., 0)``, ``(0, 1, 0, ... 0)``,
    etc. are the 1st level labels.

    The second level labels all have either two 1s or a single 2, and so on
    for the third and higher levels of the hierarchy.

    Parameters
    ----------
    exponents : list of :class:`.BathExponent`
        The exponents of the correlation function describing the bath or
        baths.

    max_depth : int
        The maximum depth of the hierarchy (i.e. the maximum sum of
        "excitations" in the hierarchy ADO labels or maximum ADO level).

    Attributes
    ----------
    exponents : list of :class:`.BathExponent`
        The exponents of the correlation function describing the bath or
        baths.

    max_depth : int
        The maximum depth of the hierarchy (i.e. the maximum sum of
        "excitations" in the hierarchy ADO labels).

    dims : list of int
        The dimensions of each exponent within the bath(s).

    vk : list of complex
        The frequency of each exponent within the bath(s).

    ck : list of complex
        The coefficient of each exponent within the bath(s).

    ck2: list of complex
        For exponents of type "RI", the coefficient of the exponent within
        the imaginary expansion. For other exponent types, the entry is None.

    sigma_bar_k_offset: list of int
        For exponents of type "+" or "-" the offset within the list of modes
        of the corresponding "-" or "+" exponent. For other exponent types,
        the entry is None.

    labels: list of tuples
        A list of the ADO labels within the hierarchy.
    """

    def __init__(self, exponents, max_depth):
        self.exponents = exponents
        self.max_depth = max_depth

        self.dims = [exp.dim or (max_depth + 1) for exp in self.exponents]
        self.vk = [exp.vk for exp in self.exponents]
        self.ck = [exp.ck for exp in self.exponents]
        self.ck2 = [exp.ck2 for exp in self.exponents]
        self.sigma_bar_k_offset = [
            exp.sigma_bar_k_offset for exp in self.exponents
        ]

        self.labels = list(state_number_enumerate(self.dims, max_depth))
        self._label_idx = {s: i for i, s in enumerate(self.labels)}
        self.idx = self._label_idx.__getitem__

    def idx(self, label):
        """
        Return the index of the ADO label within the list of labels,
        i.e. within ``self.labels``.

        Parameters
        ----------
        label : tuple
            The label to look up.

        Returns
        -------
        int
            The index of the label within the list of ADO labels.

        Notes
        -----
        This implementation of the ``.idx(...)`` method is just for
        reference and documentation. To avoid the cost of a Python
        function call, it is replaced with
        ``self._label_idx.__getitem__`` when the instance is created.
        """
        return self._label_idx[label]

    def next(self, label, k):
        """
        Return the ADO label with one more excitation in the k'th exponent
        dimension or ``None`` if adding the excitation would exceed the
        dimension or maximum depth of the hierarchy.

        Parameters
        ----------
        label : tuple
            The ADO label to add an excitation to.
        k : int
            The exponent to add the excitation to.

        Returns
        -------
        tuple or None
            The next label.
        """
        if label[k] >= self.dims[k] - 1:
            return None
        if sum(label) >= self.max_depth:
            return None
        return label[:k] + (label[k] + 1,) + label[k + 1:]

    def prev(self, label, k):
        """
        Return the ADO label with one fewer excitation in the k'th
        exponent dimension or ``None`` if the label has no exciations in the
        k'th exponent.

        Parameters
        ----------
        label : tuple
            The ADO label to remove the excitation from.
        k : int
            The exponent to remove the excitation from.

        Returns
        -------
        tuple or None
            The previous label.
        """
        if label[k] <= 0:
            return None
        return label[:k] + (label[k] - 1,) + label[k + 1:]

    def exps(self, label):
        """
        Converts an ADO label into a tuple of exponents, with one exponent
        for each "excitation" within the label.

        The number of exponents returned is always equal to the level of the
        label within the hierarchy (i.e. the sum of the indices within the
        label).

        Parameters
        ----------
        label : tuple
            The ADO label to convert to a list of exponents.

        Returns
        -------
        tuple of :class:`.BathExponent`
            A tuple of BathExponents.

        Examples
        --------

        ``ados.exps((1, 0, 0))`` would return ``[ados.exponents[0]]``

        ``ados.exps((2, 0, 0))`` would return
        ``[ados.exponents[0], ados.exponents[0]]``.

        ``ados.exps((1, 2, 1))`` would return
        ``[ados.exponents[0], ados.exponents[1], ados.exponents[1], \
           ados.exponents[2]]``.
        """
        return sum(
            ((exp,) * n for (n, exp) in zip(label, self.exponents) if n > 0),
            (),
        )

    def filter(self, level=None, tags=None, dims=None, types=None):
        """
        Return a list of ADO labels for ADOs whose "excitations"
        match the given patterns.

        Each of the filter parameters (tags, dims, types) may be either
        unspecified (None) or a list. Unspecified parameters are excluded
        from the filtering.

        All specified filter parameters must be lists of the same length.
        Each position in the lists describes a particular excitation and
        any exponent that matches the filters may supply that excitation.
        The level of all labels returned is thus equal to the length of
        the filter parameter lists.

        Within a filter parameter list, items that are None represent
        wildcards and match any value of that exponent attribute

        Parameters
        ----------
        level : int
            The hierarchy depth to return ADOs from.

        tags : list of object or None
            Filter parameter that matches the ``.tag`` attribute of
            exponents.

        dims : list of int
            Filter parameter that matches the ``.dim`` attribute of
            exponents.

        types : list of BathExponent types or list of str
            Filter parameter that matches the ``.type`` attribute
            of exponents. Types may be supplied by name (e.g. "R", "I", "+")
            instead of by the actual type (e.g. ``CFExponent.types.R``).

        Returns
        -------
        list of tuple
            The ADO label for each ADO whose exponent excitations
            (i.e. label) match the given filters or level.
        """
        if types is not None:
            types = [
                t if t is None or isinstance(t, BathExponent.types)
                else BathExponent.types[t]
                for t in types
            ]
        filters = [("tag", tags), ("type", types), ("dim", dims)]
        filters = [(attr, f) for attr, f in filters if f is not None]
        n = max((len(f) for _, f in filters), default=0)
        if any(len(f) != n for _, f in filters):
            raise ValueError(
                "The tags, dims and types filters must all be the same length."
            )
        if n > self.max_depth:
            raise ValueError(
                f"The maximum depth for the hierarchy is {self.max_depth} but"
                f" {n} levels of excitation filters were given."
            )
        if level is None:
            if not filters:
                # fast path for when there are no excitation filters
                return self.labels[:]
        else:
            if not filters:
                # fast path for when there are no excitation filters
                return [label for label in self.labels if sum(label) == level]
            if level != n:
                raise ValueError(
                    f"The level parameter is {level} but {n} levels of"
                    " excitation filters were given."
                )

        filtered_dims = [1] * len(self.exponents)
        for lvl in range(n):
            level_filters = [
                (attr, f[lvl]) for attr, f in filters
                if f[lvl] is not None
            ]
            for j, exp in enumerate(self.exponents):
                if any(getattr(exp, attr) != f for attr, f in level_filters):
                    continue
                filtered_dims[j] += 1
                filtered_dims[j] = min(self.dims[j], filtered_dims[j])

        return [
            label for label in state_number_enumerate(filtered_dims, n)
            if sum(label) == n
        ]


class HierarchyADOsState:
    """
    Provides convenient access to the full hierarchy ADO state at a particular
    point in time, ``t``.

    Parameters
    ----------
    rho : :class:`.Qobj`
        The current state of the system (i.e. the 0th component of the
        hierarchy).
    ados : :class:`HierarchyADOs`
        The description of the hierarchy.
    ado_state : numpy.array
        The full state of the hierarchy.

    Attributes
    ----------
    rho : Qobj
        The system state.

    Notes
    -----
    In addition, all of the attributes of the hierarchy description,
    i.e. ``HierarchyADOs``, are provided directly on this class for
    convenience. E.g. one can access ``.labels``, or ``.exponents`` or
    call ``.idx(label)`` directly.

    See :class:`HierarchyADOs` for a full list of the available attributes
    and methods.
    """

    def __init__(self, rho, ados, ado_state):
        self.rho = rho
        self._ado_state = ado_state
        self._ados = ados

    def __getattr__(self, name):
        return getattr(self._ados, name)

    def extract(self, idx_or_label):
        """
        Extract a Qobj representing the specified ADO from a full
        representation of the ADO states.

        Parameters
        ----------
        idx : int or label
            The index of the ADO to extract. If an ADO label, e.g.
            ``(0, 1, 0, ...)`` is supplied instead, then the ADO
            is extracted by label instead.

        Returns
        -------
        Qobj
            A :obj:`.Qobj` representing the state of the specified ADO.
        """
        if isinstance(idx_or_label, int):
            idx = idx_or_label
        else:
            idx = self._ados.idx(idx_or_label)
        return Qobj(self._ado_state[idx, :].T, dims=self.rho._dims)


class HEOMResult(Result):
    def _post_init(self):
        super()._post_init()

        self.store_ados = self.options["store_ados"]
        if self.store_ados:
            self._final_ado_state = None
            self.ado_states = []

    def _e_op_func(self, e_op):
        """ Convert an e_op into a function ``f(t, ado_state)``. """
        if isinstance(e_op, Qobj):
            return lambda t, ado_state: (ado_state.rho * e_op).tr()
        elif isinstance(e_op, QobjEvo):
            return lambda t, ado_state: e_op.expect(t, ado_state.rho)
        elif callable(e_op):
            return e_op
        raise TypeError(f"{e_op!r} has unsupported type {type(e_op)!r}.")

    def _pre_copy(self, state):
        return state

    def _store_state(self, t, ado_state):
        self.states.append(ado_state.rho)
        if self.store_ados:
            self.ado_states.append(ado_state)

    def _store_final_state(self, t, ado_state):
        self._final_state = ado_state.rho
        if self.store_ados:
            self._final_ado_state = ado_state

    @property
    def final_ado_state(self):
        if self._final_ado_state is not None:
            return self._final_state
        if self.ado_states:
            return self.ado_states[-1]
        return None


def heomsolve(
    H, bath, max_depth, state0, tlist, *, e_ops=None, args=None, options=None,
):
    """
    Hierarchical Equations of Motion (HEOM) solver that supports multiple
    baths.

    Each bath must be either bosonic or fermionic, but bosonic and fermionic
    baths can be mixed.

    If you need to run many evolutions of the same system and bath, consider
    using :class:`HEOMSolver` directly to avoid having to continually
    reconstruct the equation hierarchy for every evolution.

    Parameters
    ----------
    H : :obj:`.Qobj`, :obj:`.QobjEvo`
        Possibly time-dependent system Liouvillian or Hamiltonian as a Qobj or
        QobjEvo. List of [:obj:`.Qobj`, :obj:`.Coefficient`], or callable that
        can be made into :obj:`.QobjEvo` are also accepted.

    bath : Bath specification or list of Bath specifications
        A bath containing the exponents of the expansion of the
        bath correlation funcion and their associated coefficients
        and coupling operators, or a list of baths.

        Each bath can be specified as *either* an object of type
        :class:`.Bath`, :class:`.BosonicBath`, :class:`.FermionicBath`, or
        their subtypes, *or* as a tuple ``(env, Q)``, where ``env`` is an
        :class:`.ExponentialBosonicEnvironment` or an
        :class:`.ExponentialFermionicEnvironment` and ``Q`` the system coupling
        operator.

    max_depth : int
        The maximum depth of the heirarchy (i.e. the maximum number of bath
        exponent "excitations" to retain).

    state0 : :obj:`.Qobj` or :class:`~HierarchyADOsState` or array-like
        If ``rho0`` is a :obj:`.Qobj` the it is the initial state
        of the system (i.e. a :obj:`.Qobj` density matrix).

        If it is a :class:`~HierarchyADOsState` or array-like, then
        ``rho0`` gives the initial state of all ADOs.

        Usually the state of the ADOs would be determine from a previous
        call to ``.run(...)`` with the solver results option ``store_ados``
        set to True. For example, ``result = solver.run(...)`` could be
        followed by ``solver.run(result.ado_states[-1], tlist)``.

        If a numpy array-like is passed its shape must be
        ``(number_of_ados, n, n)`` where ``(n, n)`` is the system shape
        (i.e. shape of the system density matrix) and the ADOs must
        be in the same order as in ``.ados.labels``.

    tlist : list
        An ordered list of times at which to return the value of the state.

    e_ops : Qobj / QobjEvo / callable / list / dict / None, optional
        A list or dictionary of operators as :obj:`.Qobj`,
        :obj:`.QobjEvo` and/or callable functions (they can be mixed) or
        a single operator or callable function. For an operator ``op``, the
        result will be computed using ``(state * op).tr()`` and the state
        at each time ``t``. For callable functions, ``f``, the result is
        computed using ``f(t, ado_state)``. The values are stored in the
        ``expect`` and ``e_data`` attributes of the result (see the return
        section below).

    args : dict, optional
        Change the ``args`` of the RHS for the evolution.

    options : dict, optional
        Generic solver options.

        - | store_final_state : bool
          | Whether or not to store the final state of the evolution in the
            result class.
        - | store_states : bool, None
          | Whether or not to store the state vectors or density matrices.
            On `None` the states will be saved if no expectation operators are
            given.
        - | store_ados : bool
          | Whether or not to store the HEOM ADOs.
        - | normalize_output : bool
          | Normalize output state to hide ODE numerical errors. Only normalize
            the state if the initial state is already normalized.
        - | progress_bar : str {'text', 'enhanced', 'tqdm', ''}
          | How to present the solver progress.
            'tqdm' uses the python module of the same name and raise an error
            if not installed. Empty string or False will disable the bar.
        - | progress_kwargs : dict
          | kwargs to pass to the progress_bar. Qutip's bars use `chunk_size`.
        - | state_data_type: str {'dense', 'CSR', 'Dia', }
          | Name of the data type of the state used during the ODE evolution.
            Use an empty string to keep the input state type. Many integrator
            can only work with `Dense`.
        - | method : str ["adams", "bdf", "lsoda", "dop853", "vern9", etc.]
          | Which differential equation integration method to use.
        - | atol, rtol : float
          | Absolute and relative tolerance of the ODE integrator.
        - | nsteps : int
          | Maximum number of (internally defined) steps allowed in one
            ``tlist`` step.
        - | max_step : float,
          | Maximum lenght of one internal step. When using pulses, it should
            be less than half the width of the thinnest pulse.

    Returns
    -------
    :class:`~HEOMResult`
        The results of the simulation run, with the following important
        attributes:

        * ``times``: the times ``t`` (i.e. the ``tlist``).

        * ``states``: the system state at each time ``t`` (only available
          if ``e_ops`` was ``None`` or if the solver option
          ``store_states`` was set to ``True``).

        * ``ado_states``: the full ADO state at each time (only available
          if the results option ``ado_return`` was set to ``True``).
          Each element is an instance of :class:`.HierarchyADOsState`.
          The state of a particular ADO may be extracted from
          ``result.ado_states[i]`` by calling
          :meth:`extract <.HierarchyADOsState.extract>`.

        * ``expect``: a list containing the values of each ``e_ops`` at
          time ``t``.

        * ``e_data``: a dictionary containing the values of each ``e_ops``
          at tme ``t``. The keys are those given by ``e_ops`` if it was
          a dict, otherwise they are the indexes of the supplied ``e_ops``.

        See :class:`~HEOMResult` and :class:`.Result` for the complete
        list of attributes.
    """
    H = QobjEvo(H, args=args, tlist=tlist)
    solver = HEOMSolver(H, bath=bath, max_depth=max_depth, options=options)
    return solver.run(state0, tlist, e_ops=e_ops)


class HEOMSolver(Solver):
    """
    HEOM solver that supports multiple baths.

    Each bath must be either bosonic or fermionic, but bosonic and fermionic
    baths can be mixed.

    Parameters
    ----------
    H : :obj:`.Qobj`, :obj:`.QobjEvo`
        Possibly time-dependent system Liouvillian or Hamiltonian as a Qobj or
        QobjEvo. list of [:obj:`.Qobj`, :obj:`.Coefficient`] or callable that
        can be made into :obj:`.QobjEvo` are also accepted.

    bath : Bath specification or list of Bath specifications
        A bath containing the exponents of the expansion of the
        bath correlation funcion and their associated coefficients
        and coupling operators, or a list of baths.

        Each bath can be specified as *either* an object of type
        :class:`.Bath`, :class:`.BosonicBath`, :class:`.FermionicBath`, or
        their subtypes, *or* as a tuple ``(env, Q)``, where ``env`` is an
        :class:`.ExponentialBosonicEnvironment` or an
        :class:`.ExponentialFermionicEnvironment` and ``Q`` the system coupling
        operator.

    odd_parity : Bool
        For fermionic baths only. Default is "False". "Parity" refers to the
        parity of the initial system state used with the HEOM. An example of
        an odd parity state is one made from applying an odd number of
        fermionic creation operators to a physical density operator.
        Physical systems have even parity, but allowing the generalization
        to odd-parity states allows one to calculate useful physical quantities
        like the system power spectrum or density of states.
        The form of the HEOM differs depending on the parity of the initial
        system state, so if this option is set to "True", a different RHS is
        constructed, which can then be used with a system state of odd parity.

    max_depth : int
        The maximum depth of the hierarchy (i.e. the maximum number of bath
        exponent "excitations" to retain).

    options : dict, optional
        Generic solver options.
        If set to None the default options will be used. Keyword only.
        Default: None.

    Attributes
    ----------
    ados : :obj:`HierarchyADOs`
        The description of the hierarchy constructed from the given bath
        and maximum depth.

    rhs : :obj:`.QobjEvo`
        The right-hand side (RHS) of the hierarchy evolution ODE. Internally
        the system and bath coupling operators are converted to
        :class:`qutip.data.CSR` instances during construction of the RHS,
        so the operators in the ``rhs`` will all be sparse.
    """

    name = "heomsolver"
    _resultclass = HEOMResult
    _avail_integrators = {}
    solver_options = {
        "progress_bar": "text",
        "progress_kwargs": {"chunk_size": 10},
        "store_final_state": False,
        "store_states": None,
        "normalize_output": False,
        "method": "adams",
        "store_ados": False,
        "state_data_type": "dense",
    }

    def __init__(self, H, bath, max_depth, *, odd_parity=False, options=None):
        _time_start = time()
        # we call bool here because odd_parity will be used in arithmetic
        self.odd_parity = bool(odd_parity)
        if not isinstance(H, (Qobj, QobjEvo)):
            raise TypeError("The Hamiltonian (H) must be a Qobj or QobjEvo")

        H = QobjEvo(H)
        self.L_sys = (
            liouvillian(H) if H.type == "oper"  # hamiltonian
            else H  # already a liouvillian
        )
        self.bath = bath
        self.max_depth = max_depth

        self._sys_shape = int(np.sqrt(self.L_sys.shape[0]))
        self._sup_shape = self.L_sys.shape[0]

<<<<<<< HEAD
        self._post_init(options)
        # _n_ados is part of the shape/dims so should be computed here, it is
        # computed with the rhs
        self.rhs

    @property
    def rhs(self):
        if self._rhs is None:
            _time_start = time()
            bath = self.bath
            max_depth = self.max_depth
            self.ados = HierarchyADOs(
                self._combine_bath_exponents(bath), max_depth,
            )
            self._n_ados = len(self.ados.labels)
            self._n_exponents = len(self.ados.exponents)

            self.stats["init ados time"] += time() - _time_start
            self.stats["init time"] += time() - _time_start
            self.stats["max_depth"] = self.ados.max_depth
            _time_start = time()

            # pre-calculate identity matrix required by _grad_n
            self._sId = _data.identity(self._sup_shape, dtype="csr")

            # pre-calculate superoperators required by _grad_prev and _grad_next:
=======
        self.ados = HierarchyADOs(
            self._combine_bath_exponents(bath), max_depth,
        )
        self._n_ados = len(self.ados.labels)
        self._n_exponents = len(self.ados.exponents)

        self._init_ados_time = time() - _time_start
        _time_start = time()

        with CoreOptions(default_dtype="csr"):
            # pre-calculate identity matrix required by _grad_n
            self._sId = _data.identity(self._sup_shape, dtype="csr")

            # pre-calculate superoperators required by _grad_prev and
            # _grad_next:
>>>>>>> 3a4346ea
            Qs = [exp.Q.to("csr") for exp in self.ados.exponents]
            self._spreQ = [spre(op).data for op in Qs]
            self._spostQ = [spost(op).data for op in Qs]
            self._s_pre_minus_post_Q = [
                _data.sub(self._spreQ[k], self._spostQ[k])
                for k in range(self._n_exponents)
            ]
            self._s_pre_plus_post_Q = [
                _data.add(self._spreQ[k], self._spostQ[k])
                for k in range(self._n_exponents)
            ]
            self._spreQdag = [spre(op.dag()).data for op in Qs]
            self._spostQdag = [spost(op.dag()).data for op in Qs]
            self._s_pre_minus_post_Qdag = [
                _data.sub(self._spreQdag[k], self._spostQdag[k])
                for k in range(self._n_exponents)
            ]
            self._s_pre_plus_post_Qdag = [
                _data.add(self._spreQdag[k], self._spostQdag[k])
                for k in range(self._n_exponents)
            ]
<<<<<<< HEAD

            self.stats["init superop cache time"] += time() - _time_start
            self.stats["init time"] += time() - _time_start
            _time_start = time()
=======

            self._init_superop_cache_time = time() - _time_start
            _time_start = time()

            rhs = self._calculate_rhs()
>>>>>>> 3a4346ea

            self._rhs = self._calculate_rhs()

            self.stats["init rhs time"] += time() - _time_start
            self.stats["init time"] += time() - _time_start
        return self._rhs

    @property
    def _sys_dims(self):
        return self.L_sys._dims[0].oper

    def _initialize_stats(self):
        stats = super()._initialize_stats()
        stats.update({
            "init time": stats["ODE init time"],
            "init ados time": 0,
            "init superop cache time": 0,
            "init rhs time": 0,
            "solver": "Hierarchical Equations of Motion Solver",
            "max_depth": None,
        })
        return stats

    def _combine_bath_exponents(self, bath):
        """ Combine the exponents for the specified baths. """
        # Only one bath provided, not a list of baths
        if (not isinstance(bath, (list, tuple))
                or self._is_environment_api(bath)):
            bath = [bath]
        bath = [self._to_bath(b) for b in bath]
        exponents = []
        for b in bath:
            exponents.extend(b.exponents)

        if not all(exp.Q._dims == exponents[0].Q._dims for exp in exponents):
            raise ValueError(
                "All bath exponents must have system coupling operators"
                " with the same dimensions but a mixture of dimensions"
                " was given."
            )
        return exponents

    def _is_environment_api(self, bath_spec):
        if not isinstance(bath_spec, (list, tuple)) or len(bath_spec) < 2:
            return False
        env, Q, *args = bath_spec

        if not isinstance(env, (BosonicEnvironment, FermionicEnvironment)):
            return False

        if not isinstance(Q, (Qobj, QobjEvo)):
            return False

        return True

    def _to_bath(self, bath_spec):
        if isinstance(bath_spec, (Bath, BosonicBath, FermionicBath)):
            return bath_spec

        if not self._is_environment_api(bath_spec):
            raise ValueError(
                "Environments must be passed as either Bath instances or"
                " as a tuple or list corresponding to an environment and a"
                " coupling operator, (env, Q)"
            )
        env, Q, *args = bath_spec

        if isinstance(env, ExponentialBosonicEnvironment):
            return BosonicBath.from_environment(env, Q, *args)
        if isinstance(env, ExponentialFermionicEnvironment):
            return FermionicBath.from_environment(env, Q, *args)
        raise ValueError("The HEOM solver requires the environment to have"
                        " a multi-exponential correlation function. Use"
                        " the `approximate` function to generate a"
                        " multi-exponential approximation.")

    def _grad_n(self, he_n):
        """ Get the gradient for the hierarchy ADO at level n. """
        vk = self.ados.vk
        vk_sum = sum(he_n[i] * vk[i] for i in range(len(vk)))
        op = _data.mul(self._sId, -vk_sum)
        return op

    def _grad_prev(self, he_n, k):
        """ Get the previous gradient. """
        if self.ados.exponents[k].fermionic:
            return self._grad_prev_fermionic(he_n, k)
        else:
            return self._grad_prev_bosonic(he_n, k)

    def _grad_prev_bosonic(self, he_n, k):
        if self.ados.exponents[k].type == BathExponent.types.R:
            op = _data.mul(
                self._s_pre_minus_post_Q[k],
                -1j * he_n[k] * self.ados.ck[k],
            )
        elif self.ados.exponents[k].type == BathExponent.types.I:
            op = _data.mul(
                self._s_pre_plus_post_Q[k],
                -1j * he_n[k] * 1j * self.ados.ck[k],
            )
        elif self.ados.exponents[k].type == BathExponent.types.RI:
            term1 = _data.mul(
                self._s_pre_minus_post_Q[k],
                he_n[k] * -1j * self.ados.ck[k],
            )
            term2 = _data.mul(
                self._s_pre_plus_post_Q[k],
                he_n[k] * self.ados.ck2[k],
            )
            op = _data.add(term1, term2)
        else:
            raise ValueError(
                f"Unsupported type {self.ados.exponents[k].type}"
                f" for exponent {k}"
            )
        return op

    def _grad_prev_fermionic(self, he_n, k):
        ck = self.ados.ck
        he_fermionic_n = [
            i * int(exp.fermionic)
            for i, exp in zip(he_n, self.ados.exponents)
        ]

        n_excite = sum(he_fermionic_n)
        sign1 = (-1) ** (n_excite + 1 - self.odd_parity)

        n_excite_before_m = sum(he_fermionic_n[:k])
        sign2 = (-1) ** (n_excite_before_m + self.odd_parity)

        sigma_bar_k = k + self.ados.sigma_bar_k_offset[k]

        if self.ados.exponents[k].type == BathExponent.types["+"]:
            op = _data.sub(
                _data.mul(self._spreQdag[k], -1j * sign2 * ck[k]),
                _data.mul(
                    self._spostQdag[k],
                    -1j * sign2 * sign1 * np.conj(ck[sigma_bar_k]),
                ),
            )
        elif self.ados.exponents[k].type == BathExponent.types["-"]:
            op = _data.sub(
                _data.mul(self._spreQ[k], -1j * sign2 * ck[k]),
                _data.mul(
                    self._spostQ[k],
                    -1j * sign2 * sign1 * np.conj(ck[sigma_bar_k]),
                ),
            )
        else:
            raise ValueError(
                f"Unsupported type {self.ados.exponents[k].type}"
                f" for exponent {k}"
            )
        return op

    def _grad_next(self, he_n, k):
        """ Get the previous gradient. """
        if self.ados.exponents[k].fermionic:
            return self._grad_next_fermionic(he_n, k)
        else:
            return self._grad_next_bosonic(he_n, k)

    def _grad_next_bosonic(self, he_n, k):
        op = _data.mul(self._s_pre_minus_post_Q[k], -1j)
        return op

    def _grad_next_fermionic(self, he_n, k):
        he_fermionic_n = [
            i * int(exp.fermionic)
            for i, exp in zip(he_n, self.ados.exponents)
        ]
        n_excite = sum(he_fermionic_n)
        sign1 = (-1) ** (n_excite + 1 - self.odd_parity)

        n_excite_before_m = sum(he_fermionic_n[:k])
        sign2 = (-1) ** (n_excite_before_m + self.odd_parity)

        if self.ados.exponents[k].type == BathExponent.types["+"]:
            if sign1 == -1:
                op = _data.mul(self._s_pre_minus_post_Q[k], -1j * sign2)
            else:
                op = _data.mul(self._s_pre_plus_post_Q[k], -1j * sign2)
        elif self.ados.exponents[k].type == BathExponent.types["-"]:
            if sign1 == -1:
                op = _data.mul(self._s_pre_minus_post_Qdag[k], -1j * sign2)
            else:
                op = _data.mul(self._s_pre_plus_post_Qdag[k], -1j * sign2)
        else:
            raise ValueError(
                f"Unsupported type {self.ados.exponents[k].type}"
                f" for exponent {k}"
            )
        return op

    def _HEOMRHS(self):
        """ Make the RHS for the HEOM. """
        ops = _GatherHEOMRHS(
            self.ados.idx, block=self._sup_shape, nhe=self._n_ados
        )

        for he_n in self.ados.labels:
            op = self._grad_n(he_n)
            ops.add_op(he_n, he_n, op)
            for k in range(len(self.ados.dims)):
                next_he = self.ados.next(he_n, k)
                if next_he is not None:
                    op = self._grad_next(he_n, k)
                    ops.add_op(he_n, next_he, op)
                prev_he = self.ados.prev(he_n, k)
                if prev_he is not None:
                    op = self._grad_prev(he_n, k)
                    ops.add_op(he_n, prev_he, op)

        return ops.gather()

    def _calculate_rhs(self):
        """ Make the full RHS required by the solver. """
        rhs_mat = self._HEOMRHS()
        rhs_dims = [
            [self._sup_shape * self._n_ados], [self._sup_shape * self._n_ados]
        ]
        h_identity = _data.identity(self._n_ados, dtype="csr")

        if self.L_sys.isconstant:
            # For the constant case, we just add the Liouvillian to the
            # diagonal blocks of the RHS matrix.
            rhs_mat += _data.kron(h_identity, self.L_sys(0).to("csr").data)
            rhs = QobjEvo(Qobj(rhs_mat, dims=rhs_dims))
        else:
            # In the time dependent case, we construct the parameters
            # for the ODE gradient function under the assumption that
            #
            # RHSmat(t) = RHSmat + time dependent terms that only affect the
            # diagonal blocks of the RHS matrix.
            #
            # This assumption holds because only _grad_n dependents on
            # the system Liouvillian (and not _grad_prev or _grad_next) and
            # the bath coupling operators are not time-dependent.
            rhs = QobjEvo(Qobj(rhs_mat, dims=rhs_dims))

            def _kron(x):
                return Qobj(
                    _data.kron(h_identity, x.data),
                    dims=rhs_dims,
                ).to("csr")

            rhs += self.L_sys.linear_map(_kron)

        # The assertion that rhs_mat has data type CSR is just a sanity
        # check on the RHS creation. The base solver class will still
        # convert the RHS to the type required by the ODE integrator if
        # needed.
        assert isinstance(rhs_mat, _csr.CSR)
        assert isinstance(rhs, QobjEvo)
        assert rhs.dims == rhs_dims

        return rhs

    def steady_state(
        self,
        use_mkl=True, mkl_max_iter_refine=100, mkl_weighted_matching=False
    ):
        """
        Compute the steady state of the system.

        Parameters
        ----------
        use_mkl : bool, default=False
            Whether to use mkl or not. If mkl is not installed or if
            this is false, use the scipy splu solver instead.

        mkl_max_iter_refine : int
            Specifies the the maximum number of iterative refinement steps that
            the MKL PARDISO solver performs.

            For a complete description, see iparm(7) in
            https://www.intel.com/content/www/us/en/docs/onemkl/developer-reference-c/2023-0/pardiso-iparm-parameter.html

        mkl_weighted_matching : bool
            MKL PARDISO can use a maximum weighted matching algorithm to
            permute large elements close the diagonal. This strategy adds an
            additional level of reliability to the factorization methods.

            For a complete description, see iparm(12) in
            https://www.intel.com/content/www/us/en/docs/onemkl/developer-reference-c/2023-0/pardiso-iparm-parameter.html

        Returns
        -------
        steady_state : Qobj
            The steady state density matrix of the system.

        steady_ados : :class:`HierarchyADOsState`
            The steady state of the full ADO hierarchy. A particular ADO may be
            extracted from the full state by calling
            :meth:`extract`.
        """
        if not self.L_sys.isconstant:
            raise ValueError(
                "A steady state cannot be determined for a time-dependent"
                " system"
            )
        n = self._sys_shape

        b_mat = np.zeros(n ** 2 * self._n_ados, dtype=complex)
        b_mat[0] = 1.0

        L = self.rhs(0).to("CSR").data.copy().as_scipy()
        L = L.tolil()
        L[0, 0: n ** 2 * self._n_ados] = 0.0
        L = L.tocsr()
        L += sp.csr_matrix((
            np.ones(n),
            (np.zeros(n), [num * (n + 1) for num in range(n)])
        ), shape=(n ** 2 * self._n_ados, n ** 2 * self._n_ados))

        if mkl_spsolve is not None and use_mkl:
            L.sort_indices()
            solution = mkl_spsolve(
                L,
                b_mat,
                perm=None,
                verbose=False,
                max_iter_refine=mkl_max_iter_refine,
                scaling_vectors=True,
                weighted_matching=mkl_weighted_matching,
            )
        else:
            L = L.tocsc()
            solution = spsolve(L, b_mat)

        data = _data.Dense(solution[:n ** 2].reshape((n, n), order='F'))
        data = _data.mul(_data.add(data, data.adjoint()), 0.5)
        steady_state = Qobj(data, dims=self._sys_dims, copy=False)

        solution = solution.reshape((self._n_ados, n, n))
        steady_ados = HierarchyADOsState(steady_state, self.ados, solution)

        return steady_state, steady_ados

    def run(self, state0, tlist, *, args=None, e_ops=None):
        """
        Solve for the time evolution of the system.

        Parameters
        ----------
        state0 : :obj:`.Qobj` or :class:`~HierarchyADOsState` or array-like
            If ``rho0`` is a :obj:`.Qobj` the it is the initial state
            of the system (i.e. a :obj:`.Qobj` density matrix).

            If it is a :class:`~HierarchyADOsState` or array-like, then
            ``rho0`` gives the initial state of all ADOs.

            Usually the state of the ADOs would be determine from a previous
            call to ``.run(...)`` with the solver results option ``store_ados``
            set to True. For example, ``result = solver.run(...)`` could be
            followed by ``solver.run(result.ado_states[-1], tlist)``.

            If a numpy array-like is passed its shape must be
            ``(number_of_ados, n, n)`` where ``(n, n)`` is the system shape
            (i.e. shape of the system density matrix) and the ADOs must
            be in the same order as in ``.ados.labels``.

        tlist : list
            An ordered list of times at which to return the value of the state.

        args : dict, optional {None}
            Change the ``args`` of the RHS for the evolution.

        e_ops : Qobj / QobjEvo / callable / list / dict / None, optional
            A list or dictionary of operators as :obj:`.Qobj`,
            :obj:`.QobjEvo` and/or callable functions (they can be mixed) or
            a single operator or callable function. For an operator ``op``, the
            result will be computed using ``(state * op).tr()`` and the state
            at each time ``t``. For callable functions, ``f``, the result is
            computed using ``f(t, ado_state)``. The values are stored in the
            ``expect`` and ``e_data`` attributes of the result (see the return
            section below).

        Returns
        -------
        :class:`~HEOMResult`
            The results of the simulation run, with the following important
            attributes:

            * ``times``: the times ``t`` (i.e. the ``tlist``).

            * ``states``: the system state at each time ``t`` (only available
              if ``e_ops`` was ``None`` or if the solver option
              ``store_states`` was set to ``True``).

            * ``ado_states``: the full ADO state at each time (only available
              if the results option ``ado_return`` was set to ``True``).
              Each element is an instance of :class:`HierarchyADOsState`.
              The state of a particular ADO may be extracted from
              ``result.ado_states[i]`` by calling :meth:`extract`.

            * ``expect``: a list containing the values of each ``e_ops`` at
              time ``t``.

            * ``e_data``: a dictionary containing the values of each ``e_ops``
              at tme ``t``. The keys are those given by ``e_ops`` if it was
              a dict, otherwise they are the indexes of the supplied ``e_ops``.

            See :class:`~HEOMResult` and :class:`.Result` for the complete
            list of attributes.
        """
        return super().run(state0, tlist, args=args, e_ops=e_ops)

    def _prepare_state(self, state):
        n = self._sys_shape
        rho_dims = self._sys_dims
        hierarchy_shape = (self._n_ados, n, n)

        rho0 = state
        ado_init = not isinstance(rho0, Qobj)

        if ado_init:
            if isinstance(rho0, HierarchyADOsState):
                rho0_he = rho0._ado_state
            elif hasattr(rho0, "shape"):  # array-like
                rho0_he = rho0
            else:
                raise TypeError(
                    f"Initial ADOs passed have type {type(rho0)}"
                    " but a HierarchyADOsState or a numpy array-like instance"
                    " was expected"
                )
            if rho0_he.shape != hierarchy_shape:
                raise ValueError(
                    f"Initial ADOs passed have shape {rho0_he.shape}"
                    f" but the solver hierarchy shape is {hierarchy_shape}"
                )
            rho0_he = rho0_he.reshape(n ** 2 * self._n_ados)
            rho0_he = _data.create(rho0_he)
        else:
            if rho0._dims != rho_dims:
                raise ValueError(
                    f"Initial state rho has dims {rho0.dims}"
                    f" but the system dims are {rho_dims}"
                )
            rho0_he = np.zeros([n ** 2 * self._n_ados], dtype=complex)
            rho0_he[:n ** 2] = rho0.full().ravel('F')
            rho0_he = _data.create(rho0_he)

        if self.options["state_data_type"]:
            rho0_he = _data.to(self.options["state_data_type"], rho0_he)

        return rho0_he

    def _restore_state(self, state, *, copy=True):
        n = self._sys_shape
        rho_shape = (n, n)
        rho_dims = self._sys_dims
        hierarchy_shape = (self._n_ados, n, n)

        rho = Qobj(
            state.to_array()[:n ** 2].reshape(rho_shape, order='F'),
            dims=rho_dims,
        )
        ado_state = HierarchyADOsState(
            rho, self.ados, state.to_array().reshape(hierarchy_shape)
        )
        return ado_state

    def start(self, state0, t0):
        """
        Set the initial state and time for a step evolution.

        Parameters
        ----------
        state0 : :obj:`.Qobj`
            Initial state of the evolution. This may provide either just the
            initial density matrix of the system, or the full set of ADOs
            for the hierarchy. See the documentation for ``rho0`` in the
            ``.run(...)`` method for details.

        t0 : double
            Initial time of the evolution.
        """
        super().start(state0, t0)

    @property
    def options(self):
        """
        Options for HEOMSolver:

        store_final_state: bool, default: False
            Whether or not to store the final state of the evolution in the
            result class.

        store_states: bool, default: None
            Whether or not to store the state vectors or density matrices.
            On `None` the states will be saved if no expectation operators are
            given.

        normalize_output: bool, default: False
            Normalize output state to hide ODE numerical errors.

        progress_bar: str {'text', 'enhanced', 'tqdm', ''}, default: "text"
            How to present the solver progress.
            'tqdm' uses the python module of the same name and raise an error
            if not installed. Empty string or False will disable the bar.

        progress_kwargs: dict, default: {"chunk_size": 10}
            Arguments to pass to the progress_bar. Qutip's bars use
            ``chunk_size``.

        method: str, default: "adams"
            Which ordinary differential equation integration method to use.

        state_data_type: str, default: "dense"
            Name of the data type of the state used during the ODE evolution.
            Use an empty string to keep the input state type. Many integrators
            support only work with `Dense`.

        store_ados : bool, default: False
            Whether or not to store the HEOM ADOs. Only relevant when using
            the HEOM solver.
        """
        return self._options

    @options.setter
    def options(self, new_options):
        Solver.options.fset(self, new_options)


class HSolverDL(HEOMSolver):
    """
    A helper class for creating an :class:`HEOMSolver` that is backwards
    compatible with the ``HSolverDL`` provided in ``qutip.nonmarkov.heom``
    in QuTiP 4.6 and below.

    See :class:`HEOMSolver` and :class:`DrudeLorentzBath` for more
    descriptions of the underlying solver and bath construction.

    .. note::

        Unlike the version of ``HSolverDL`` in QuTiP 4.6, this solver
        supports supplying a time-dependent or Liouvillian ``H_sys``.

    .. note::

        For compatibility with ``HSolverDL`` in QuTiP 4.6 and below, the
        parameter ``N_exp`` specifying the number of exponents to keep in
        the expansion of the bath correlation function is one more than
        the equivalent ``Nk`` used in the :class:`DrudeLorentzBath`. I.e.,
        ``Nk = N_exp - 1``. The ``Nk`` parameter in the
        :class:`DrudeLorentzBath` does not count the zeroeth exponent in
        order to better match common usage in the literature.

    .. note::

        The ``stats`` and ``renorm`` arguments accepted in QuTiP 4.6 and below
        are no longer supported.

    Parameters
    ----------
    H_sys : Qobj or QobjEvo or list
        The system Hamiltonian or Liouvillian. See :class:`HEOMSolver` for
        a complete description.

    coup_op : Qobj
        Operator describing the coupling between system and bath.
        See parameter ``Q`` in :class:`BosonicBath` for a complete description.

    coup_strength : float
        Coupling strength. Referred to as ``lam`` in
        :class:`.DrudeLorentzEnvironment`.

    temperature : float
        Bath temperature. Referred to as ``T`` in
        :class:`.DrudeLorentzEnvironment`.

    N_cut : int
        The maximum depth of the hierarchy. See ``max_depth`` in
        :class:`HEOMSolver` for a full description.

    N_exp : int
        Number of exponential terms used to approximate the bath correlation
        functions. The equivalent ``Nk`` in :class:`DrudeLorentzBath` is one
        less than ``N_exp`` (see note above).

    cut_freq : float
        Bath spectral density cutoff frequency. Referred to as ``gamma`` in
        :class:`.DrudeLorentzEnvironment`.

    bnd_cut_approx : bool
        Use boundary cut off approximation. If true, the Matsubara
        terminator is added to the system Liouvillian (and H_sys is
        promoted to a Liouvillian if it was a Hamiltonian). Keyword only.
        Default: False.

    options : dict, optional
        Generic solver options.
        If set to None the default options will be used. Keyword only.
        Default: None.

    combine : bool, default: True
        Whether to combine exponents with the same frequency (and coupling
        operator). See :meth:`.ExponentialBosonicEnvironment.combine` for
        details.
        Keyword only. Default: True.
    """

    def __init__(
        self, H_sys, coup_op, coup_strength, temperature,
        N_cut, N_exp, cut_freq, *, bnd_cut_approx=False, options=None,
        combine=True,
    ):
        H_sys = QobjEvo(H_sys)
        bath = DrudeLorentzBath(
            Q=coup_op,
            lam=coup_strength,
            gamma=cut_freq,
            Nk=N_exp - 1,
            T=temperature,
            combine=combine,
        )

        if bnd_cut_approx:
            # upgrade H_sys to a Liouvillian if needed and add the
            # bath terminator
            if H_sys.type == "oper":  # H_sys is a Hamiltonian
                H_sys = liouvillian(H_sys)
            _, terminator = bath.terminator()
            H_sys = H_sys + terminator

        super().__init__(H_sys, bath=bath, max_depth=N_cut, options=options)

        # store input parameters as attributes for politeness and compatibility
        # with HSolverDL in QuTiP 4.6 and below.
        self.coup_strength = coup_strength
        self.cut_freq = cut_freq
        self.temperature = temperature
        self.N_exp = N_exp
        self.bnd_cut_approx = bnd_cut_approx


class _GatherHEOMRHS:
    """ A class for collecting elements of the right-hand side matrix
        of the HEOM.

        Parameters
        ----------
        f_idx: function(he_state) -> he_idx
            A function that returns the index of a hierarchy state
            (i.e. an ADO label).
        block : int
            The size of a single ADO Liovillian operator in the hierarchy.
        nhe : int
            The number of ADOs in the hierarchy.
    """

    def __init__(self, f_idx, block, nhe):
        self._block_size = block
        self._n_blocks = nhe
        self._f_idx = f_idx
        self._ops = []

    def add_op(self, row_he, col_he, op):
        """ Add an block operator to the list. """
        self._ops.append(
            (self._f_idx(row_he), self._f_idx(col_he), op)
        )

    def gather(self):
        """ Create the HEOM liouvillian from a sorted list of smaller sparse
            matrices.

            .. note::

                The list of operators contains tuples of the form
                ``(row_idx, col_idx, op)``. The row_idx and col_idx give the
                *block* row and column for each op. An operator with
                block indices ``(N, M)`` is placed at position
                ``[N * block: (N + 1) * block, M * block: (M + 1) * block]``
                in the output matrix.

            Returns
            -------
            rhs : :obj:`Data`
                A combined matrix of shape ``(block * nhe, block * ne)``.
        """
        self._ops.sort()
        ops = np.array(self._ops, dtype=[
            ("row", _data.base.idxint_dtype),
            ("col", _data.base.idxint_dtype),
            ("op", _data.CSR),
        ])
        return _csr._from_csr_blocks(
            ops["row"], ops["col"], ops["op"],
            self._n_blocks, self._block_size,
        )<|MERGE_RESOLUTION|>--- conflicted
+++ resolved
@@ -659,7 +659,6 @@
         self._sys_shape = int(np.sqrt(self.L_sys.shape[0]))
         self._sup_shape = self.L_sys.shape[0]
 
-<<<<<<< HEAD
         self._post_init(options)
         # _n_ados is part of the shape/dims so should be computed here, it is
         # computed with the rhs
@@ -686,23 +685,6 @@
             self._sId = _data.identity(self._sup_shape, dtype="csr")
 
             # pre-calculate superoperators required by _grad_prev and _grad_next:
-=======
-        self.ados = HierarchyADOs(
-            self._combine_bath_exponents(bath), max_depth,
-        )
-        self._n_ados = len(self.ados.labels)
-        self._n_exponents = len(self.ados.exponents)
-
-        self._init_ados_time = time() - _time_start
-        _time_start = time()
-
-        with CoreOptions(default_dtype="csr"):
-            # pre-calculate identity matrix required by _grad_n
-            self._sId = _data.identity(self._sup_shape, dtype="csr")
-
-            # pre-calculate superoperators required by _grad_prev and
-            # _grad_next:
->>>>>>> 3a4346ea
             Qs = [exp.Q.to("csr") for exp in self.ados.exponents]
             self._spreQ = [spre(op).data for op in Qs]
             self._spostQ = [spost(op).data for op in Qs]
@@ -724,18 +706,10 @@
                 _data.add(self._spreQdag[k], self._spostQdag[k])
                 for k in range(self._n_exponents)
             ]
-<<<<<<< HEAD
 
             self.stats["init superop cache time"] += time() - _time_start
             self.stats["init time"] += time() - _time_start
             _time_start = time()
-=======
-
-            self._init_superop_cache_time = time() - _time_start
-            _time_start = time()
-
-            rhs = self._calculate_rhs()
->>>>>>> 3a4346ea
 
             self._rhs = self._calculate_rhs()
 
