from ..integrator import IntegratorException, Integrator
from ..solver_base import Solver
from .explicit_rk import Explicit_RungeKutta
import numpy as np
from qutip import data as _data


__all__ = ['IntegratorVern7', 'IntegratorVern9', 'IntegratorDiag']


class IntegratorVern7(Integrator):
    """
    QuTiP's implementation of Verner's "most efficient" Runge-Kutta method
    of order 7. These are Runge-Kutta methods with variable steps and dense
    output.

    The implementation uses QuTiP's Data objects for the state, allowing
    sparse, GPU or other data layer objects to be used efficiently by the
    solver in their native formats.

    See http://people.math.sfu.ca/~jverner/ for a detailed description of the
    methods.

    Usable with ``method="vern7"``
    """
    integrator_options = {
        'atol': 1e-8,
        'rtol': 1e-6,
        'nsteps': 1000,
        'first_step': 0,
        'max_step': 0,
        'min_step': 0,
        'interpolate': True,
    }
    support_time_dependant = True
    supports_blackbox = True
    method = 'vern7'

    def _prepare(self):
        self._ode_solver = Explicit_RungeKutta(
            self.system, method=self.method,
            **self.options
        )
        self.name = self.method

    def get_state(self, copy=True):
        state = self._ode_solver.y
        return self._ode_solver.t, state.copy() if copy else state

    def set_state(self, t, state):
        self._ode_solver.set_initial_value(state.copy(), t)
        self._is_set = True

    def integrate(self, t, copy=True):
        self._ode_solver.integrate(t, step=False)
        self._check_failed_integration()
        return self.get_state(copy)

    def mcstep(self, t, copy=True):
        self._ode_solver.integrate(t, step=True)
        self._check_failed_integration()
        return self.get_state(copy)

    def _check_failed_integration(self):
        if self._ode_solver.successful():
            return
        raise IntegratorException(self._ode_solver.status_message())

    @property
    def options(self):
        """
        Supported options by verner method:

        atol : float, default=1e-8
            Absolute tolerance.

        rtol : float, default=1e-6
            Relative tolerance.

        nsteps : int, default=1000
            Max. number of internal steps/call.

        first_step : float, default=0
            Size of initial step (0 = automatic).

        min_step : float, default=0
            Minimum step size (0 = automatic).

        max_step : float, default=0
            Maximum step size (0 = automatic)
            When using pulses, change to half the thinest pulse otherwise it
            may be skipped.

        interpolate : bool, default=True
            Whether to use interpolation step, faster most of the time.
        """
        return self._options

    @options.setter
    def options(self, new_options):
        Integrator.options.fset(self, new_options)


class IntegratorVern9(IntegratorVern7):
    """
    QuTiP's implementation of Verner's "most efficient" Runge-Kutta method
    of order 9. These are Runge-Kutta methods with variable steps and dense
    output.

    The implementation uses QuTiP's Data objects for the state, allowing
    sparse, GPU or other data layer objects to be used efficiently by the
    solver in their native formats.

    See http://people.math.sfu.ca/~jverner/ for a detailed description of the
    methods.

    Usable with ``method="vern9"``
    """
    integrator_options = {
        'atol': 1e-8,
        'rtol': 1e-6,
        'nsteps': 1000,
        'first_step': 0,
        'max_step': 0,
        'min_step': 0,
        'interpolate': True,
    }
    method = 'vern9'


class IntegratorDiag(Integrator):
    """
    Integrator solving the ODE by diagonalizing the system and solving
    analytically. It can only solve constant system and has a long preparation
    time, but the integration is fast.

    Usable with ``method="diag"``
    """
    integrator_options = {"eigensolver_dtype": "dense"}
    support_time_dependant = False
    supports_blackbox = False
    method = 'diag'

    def __init__(self, system, options):
        if not system.isconstant:
            raise ValueError("Hamiltonian system must be constant to use "
                             "diagonalized method")
        super().__init__(system, options)

    def _prepare(self):
<<<<<<< HEAD
        self.diag, self.U = _data.eigs(self.system(0).to("dense").data, False)
=======
        self._dt = 0.
        self._expH = None
        H0 = self.system(0).to(self.options["eigensolver_dtype"])
        self.diag, self.U = _data.eigs(H0.data, False)
>>>>>>> 2ef88477
        self.diag = self.diag.reshape((-1, 1))
        self.Uinv = _data.inv(self.U)
        self.name = "qutip diagonalized"

    def integrate(self, t, copy=True):
        dt = t - self._t
        if dt == 0:
            return self.get_state()
        elif self._dt != dt:
            self._expH = np.exp(self.diag * dt)
            self._dt = dt
        self._y *= self._expH
        self._t = t
        return self.get_state(copy)

    def mcstep(self, t, copy=True):
        return self.integrate(t, copy=copy)

    def get_state(self, copy=True):
        return self._t, _data.matmul(self.U, _data.dense.Dense(self._y))

    def set_state(self, t, state0):
        self._t = t
        self._y = _data.matmul(self.Uinv, state0).to_array()
        self._is_set = True

    @property
    def options(self):
        """
        Supported options by "diag" method:

        eigensolver_dtype : str, default="dense"
            Qutip data type {"dense", "csr", etc.} to use when computing the
            eigenstates. The dense eigen solver is usually faster and more
            stable.
        """
        return self._options

    @options.setter
    def options(self, new_options):
        Integrator.options.fset(self, new_options)


Solver.add_integrator(IntegratorVern7, 'vern7')
Solver.add_integrator(IntegratorVern9, 'vern9')
Solver.add_integrator(IntegratorDiag, 'diag')<|MERGE_RESOLUTION|>--- conflicted
+++ resolved
@@ -148,14 +148,10 @@
         super().__init__(system, options)
 
     def _prepare(self):
-<<<<<<< HEAD
-        self.diag, self.U = _data.eigs(self.system(0).to("dense").data, False)
-=======
         self._dt = 0.
         self._expH = None
         H0 = self.system(0).to(self.options["eigensolver_dtype"])
         self.diag, self.U = _data.eigs(H0.data, False)
->>>>>>> 2ef88477
         self.diag = self.diag.reshape((-1, 1))
         self.Uinv = _data.inv(self.U)
         self.name = "qutip diagonalized"
