__all__ = ['Solver']

from .. import Qobj, QobjEvo, ket2dm
from .options import _SolverOptions
from ..core import stack_columns, unstack_columns
from .result import Result
from .integrator import Integrator
from ..ui.progressbar import progress_bars
from time import time
import warnings


class Solver:
    """
    Runner for an evolution.
    Can run the evolution at once using :meth:`run` or step by step using
    :meth:`start` and :meth:`step`.

    Parameters
    ----------
    rhs : :obj:`.Qobj`, :obj:`.QobjEvo`
        Right hand side of the evolution::
            d state / dt = rhs @ state

    options : dict
        Options for the solver
    """
    name = ""

    # State, time and Integrator of the stepper functionnality
    _integrator = None
    _avail_integrators = {}

    # Class of option used by the solver
    solver_options = {
        "progress_bar": "text",
        "progress_kwargs": {"chunk_size": 10},
        "store_final_state": False,
        "store_states": None,
        "normalize_output": "ket",
        "method": "adams",
    }
    _resultclass = Result

    def __init__(self, rhs, *, options=None):
        if isinstance(rhs, (QobjEvo, Qobj)):
            self.rhs = QobjEvo(rhs)
        else:
            TypeError("The rhs must be a QobjEvo")
        self.options = options
        self._integrator = self._get_integrator()
        self._state_metadata = {}
        self.stats = self._initialize_stats()
        self.rhs._register_feedback({}, solver=self.name)

    def _initialize_stats(self):
        """ Return the initial values for the solver stats.
        """
        return {
            "method": self._integrator.name,
            "init time": self._init_integrator_time,
            "preparation time": 0.0,
            "run time": 0.0,
        }

    def _prepare_state(self, state):
        """
        Extract the data of the Qobj state.

        Is responsible for dims checks, preparing the data (stack columns, ...)
        determining the dims of the output for :meth:`_restore_state`.

        Should return the state's data such that it can be used by Integrators.
        """
        if self.rhs.issuper and state.isket:
            state = ket2dm(state)

        if (
            self.rhs.dims[1] != state.dims[0]
            and self.rhs.dims[1] != state.dims
        ):
            raise TypeError(f"incompatible dimensions {self.rhs.dims}"
                            f" and {state.dims}")

        self._state_metadata = {
            'dims': state.dims,
            'isherm': state.isherm and not (self.rhs.dims == state.dims)
        }
        if self.rhs.dims[1] == state.dims:
            return stack_columns(state.data)
        return state.data

    def _restore_state(self, data, *, copy=True):
        """
        Retore the Qobj state from its data.
        """
        if self._state_metadata['dims'] == self.rhs.dims[1]:
            state = Qobj(unstack_columns(data),
                         **self._state_metadata, copy=False)
        else:
            state = Qobj(data, **self._state_metadata, copy=copy)

        if data.shape[1] == 1 and self._options['normalize_output']:
            state = state * (1 / state.norm())

        return state

    def run(self, state0, tlist, *, args=None, e_ops=None):
        """
        Do the evolution of the Quantum system.

        For a ``state0`` at time ``tlist[0]`` do the evolution as directed by
        ``rhs`` and for each time in ``tlist`` store the state and/or
        expectation values in a :class:`.Result`. The evolution method and
        stored results are determined by ``options``.

        Parameters
        ----------
        state0 : :obj:`.Qobj`
            Initial state of the evolution.

        tlist : list of double
            Time for which to save the results (state and/or expect) of the
            evolution. The first element of the list is the initial time of the
            evolution. Each times of the list must be increasing, but does not
            need to be uniformy distributed.

        args : dict, optional {None}
            Change the ``args`` of the rhs for the evolution.

        e_ops : list {None}
            List of Qobj, QobjEvo or callable to compute the expectation
            values. Function[s] must have the signature
            f(t : float, state : Qobj) -> expect.

        Returns
        -------
<<<<<<< HEAD
        results : :class:`qutip.solver.Result`
=======
        results : :obj:`.Result`
>>>>>>> f0c507ed
            Results of the evolution. States and/or expect will be saved. You
            can control the saved data in the options.
        """
        _time_start = time()
        _data0 = self._prepare_state(state0)
        self._integrator.set_state(tlist[0], _data0)
        self._argument(args)
        stats = self._initialize_stats()
        results = self._resultclass(
            e_ops, self.options,
            solver=self.name, stats=stats,
        )
        results.add(tlist[0], self._restore_state(_data0, copy=False))
        stats['preparation time'] += time() - _time_start

        progress_bar = progress_bars[self.options['progress_bar']](
            len(tlist)-1, **self.options['progress_kwargs']
        )
        for t, state in self._integrator.run(tlist):
            progress_bar.update()
            results.add(t, self._restore_state(state, copy=False))
        progress_bar.finished()

        stats['run time'] = progress_bar.total_time()
        # TODO: It would be nice if integrator could give evolution statistics
        # stats.update(_integrator.stats)
        return results

    def start(self, state0, t0):
        """
        Set the initial state and time for a step evolution.

        Parameters
        ----------
        state0 : :obj:`.Qobj`
            Initial state of the evolution.

        t0 : double
            Initial time of the evolution.
        """
        _time_start = time()
        self._integrator.set_state(t0, self._prepare_state(state0))
        self.stats["preparation time"] += time() - _time_start

    def step(self, t, *, args=None, copy=True):
        """
        Evolve the state to ``t`` and return the state as a :obj:`.Qobj`.

        Parameters
        ----------
        t : double
            Time to evolve to, must be higher than the last call.

        args : dict, optional {None}
            Update the ``args`` of the system.
            The change is effective from the beginning of the interval.
            Changing ``args`` can slow the evolution.

        copy : bool, optional {True}
            Whether to return a copy of the data or the data in the ODE solver.

        Notes
        -----
        The state must be initialized first by calling :meth:`start` or
        :meth:`run`. If :meth:`run` is called, :meth:`step` will continue from
        the last time and state obtained.

        """
        if not self._integrator._is_set:
            raise RuntimeError("The `start` method must called first")
        _time_start = time()
        self._argument(args)
        _, state = self._integrator.integrate(t, copy=False)
        self.stats["run time"] += time() - _time_start
        return self._restore_state(state, copy=copy)

    def _get_integrator(self):
        """ Return the initialted integrator. """
        _time_start = time()
        method = self._options["method"]
        if method in self.avail_integrators():
            integrator = self.avail_integrators()[method]
        elif issubclass(method, Integrator):
            integrator = method
        else:
            raise ValueError("Integrator method not supported.")
        integrator_instance = integrator(self.rhs, self.options)
        self._init_integrator_time = time() - _time_start
        return integrator_instance

    @property
    def sys_dims(self):
        """
        Dimensions of the space that the system use:

        ``qutip.basis(sovler.dims)`` will create a state with proper dimensions
        for this solver.
        """
        return self.rhs.dims[0]

    @property
    def options(self):
        """
        method: str
            Which ordinary differential equation integration method to use.
        """
        return self._options

    def _parse_options(self, new_options, default, old_options):
        """
        Do a first read through of the options:
        - Split new options' items included in the default from those that are
          not.
        - Replace ``None`` with the default value.
        - Remove items that are unchanged.
        """
        included_options = {
            key: val
            for key, val in new_options.items()
            if key in default
        }
        extra_options = {
            key: val
            for key, val in new_options.items()
            if key not in default
        }

        # First pass: Have ``None`` refert to the default.
        included_options = {
            key: (val if val is not None else default[key])
            for key, val in included_options.items()
        }
        # Second pass: Remove options that remain unchanged.
        included_options = {
            key: val
            for key, val in included_options.items()
            if not (key in old_options and val == old_options[key])
        }
        return included_options, extra_options

    @options.setter
    def options(self, new_options):
        if not hasattr(self, "_options"):
            self._options = {}
        if new_options is None:
            new_options = {}
        if not isinstance(new_options, dict):
            raise TypeError("options most to be a dictionary.")
        new_solver_options, new_ode_options = self._parse_options(
            new_options, self.solver_options, self.options
        )
        method = new_solver_options.get(
            "method", self.options.get("method", self.solver_options["method"])
        )
        integrator = self.avail_integrators()[method]

        if method == self.options.get("method", None):
            # If method changed, drop old ode options
            old_ode_options = self.options
            old_options = self._options
        else:
            old_ode_options = {}
            old_options, _ = self._parse_options(
                self._options, self.solver_options, {}
            )

        new_ode_options, extra_options = self._parse_options(
            new_ode_options, integrator.integrator_options, self.options
        )
        if extra_options:
            raise KeyError(f"Options {extra_options.keys()} are not supported")
        if self._options and not (new_solver_options or new_ode_options):
            return  # Nothing to do

        self._options = _SolverOptions(
            {**self.solver_options, **integrator.integrator_options},
            self._apply_options,
            self.name + " with " + integrator.method + " integrator",
            self.__class__.options.__doc__ + integrator.options.__doc__,
            **{**old_options, **new_solver_options, **new_ode_options}
        )

        self._apply_options(set(new_options.keys()))

    def _apply_options(self, keys):
        """
        Method called when options are changed, either through
        ``solver.options[key] = value`` or ``solver.options = options``.
        Allow to update the solver with the new options
        """
        from_setter = isinstance(keys, (set))
        if not from_setter:
            keys = set([keys])

        if not from_setter and "method" in keys:
            # Drop the ode's options.
            old_solver_options, _ = self._parse_options(
                self.options, self.solver_options, {}
            )
            method = self.options["method"]
            integrator = self.avail_integrators()[method]

            self._options = _SolverOptions(
                {**self.solver_options, **integrator.integrator_options},
                self._apply_options,
                self.name + " with " + integrator.method + " integrator",
                self.__class__.options.__doc__ + integrator.options.__doc__,
                **old_solver_options
            )

        if self._integrator is None or not keys:
            pass
        elif 'method' in keys and self._integrator._is_set:
            state = self._integrator.get_state()
            self._integrator = self._get_integrator()
            self._integrator.set_state(*state)
        elif "method" in keys:
            self._integrator = self._get_integrator()
        elif keys & self._integrator.integrator_options.keys():
            # Some of the keys are used by the integrator.
            self._integrator.options = self._options
            self._integrator.reset(hard=True)

    def _argument(self, args):
        """Update the args, for the `rhs` and other operators."""
        if args:
            self.rhs.arguments(args)
            self._integrator.arguments(args)

    @classmethod
    def avail_integrators(cls):
        if cls is Solver:
            return cls._avail_integrators.copy()
        return {
            **Solver.avail_integrators(),
            **cls._avail_integrators,
        }

    @classmethod
    def integrator(cls, key):
        return cls.avail_integrators()[key]

    @classmethod
    def add_integrator(cls, integrator, key):
        """
        Register an integrator.

        Parameters
        ----------
        integrator : Integrator
            The ODE solver to register.

        keys : list of str
            Values of the method options that refer to this integrator.
        """
        if not issubclass(integrator, Integrator):
            raise TypeError(f"The integrator {integrator} must be a subclass"
                            " of `qutip.solver.Integrator`")

        cls._avail_integrators[key] = integrator

    def add_feedback(self, key, type):
        """
        Register an argument to be updated with the state during the evolution.

        Equivalent to do:
            `solver.argument(key=state_t)`

        Parameters
        ----------
        key : str
            Arguments key to update.

        type : str, Qobj, QobjEvo
            Format of the `state_t`.

            - "qobj": As a Qobj, either a ket or dm.
            - "data": As a qutip data layer object. Density matrices will be
              columns stacked: shape=(N**2, 1).
            - Qobj, QobjEvo: The value is updated with the expectation value of
              the given operator and the state.
        """
        self.rhs.add_feedback(key, type)


def _solver_deprecation(kwargs, options, solver="me"):
    """
    Function to help the transition from v4 to v5.
    Raise warnings for solver input that where moved from parameter to options.
    """
    if options is None:
        options = {}
    # TODO remove by 5.1
    if "progress_bar" in kwargs:
        warnings.warn(
            '"progress_bar" is now included in options:\n Use '
            '`options={"progress_bar": False / True / "tqdm" / "enhanced"}`',
            FutureWarning
        )
        options["progress_bar"] = kwargs.pop("progress_bar")

    if "_safe_mode" in kwargs:
        warnings.warn(
            '"_safe_mode" is no longer supported.',
            FutureWarning
        )
        del kwargs["_safe_mode"]

    if "verbose" in kwargs and solver == "br":
        warnings.warn(
            '"verbose" is no longer supported.',
            FutureWarning
        )
        del kwargs["verbose"]

    if "tol" in kwargs and solver == "br":
        warnings.warn(
            'The "tol" parameter is no longer used. '
            '`qutip.settings.core["auto_tidyup_atol"]` '
            'is now used for rounding small values in sparse arrays.',
            FutureWarning
        )
        del kwargs["tol"]

    if "map_func" in kwargs and solver in ["mc", "stoc"]:
        warnings.warn(
            '"map_func" is now included in options:\n'
            'Use `options={"map": "serial" / "parallel" / "loky"}`',
            FutureWarning
        )
        del kwargs["map_func"]

    if "map_kwargs" in kwargs and solver in ["mc", "stoc"]:
        warnings.warn(
            '"map_kwargs" are now included in options:\n'
            'Use `options={"num_cpus": N, "job_timeout": Nsec}`',
            FutureWarning
        )
        del kwargs["map_kwargs"]

    if "nsubsteps" in kwargs and solver == "stoc":
        warnings.warn(
            '"nsubsteps" is now replaced by "dt" in options:\n'
            'Use `options={"dt": 0.001}`\n'
            'The given value of "nsubsteps" is ignored in this call.',
            FutureWarning
        )
        # Could be (tlist[1] - tlist[0]) / kwargs["nsubsteps"]
        del kwargs["nsubsteps"]

    if "tol" in kwargs and solver == "stoc":
        warnings.warn(
            'The "tol" parameter is now the "atol" options:\n'
            'Use `options={"atol": tol}`',
            FutureWarning
        )
        options["atol"] = kwargs.pop("tol")

    if "store_all_expect" in kwargs and solver == "stoc":
        warnings.warn(
            'The "store_all_expect" parameter is now the '
            '"keep_runs_results" options:\n'
            'Use `options={"keep_runs_results": False / True}`',
            FutureWarning
        )
        options["keep_runs_results"] = kwargs.pop("store_all_expect")

    if "store_measurement" in kwargs and solver == "stoc":
        warnings.warn(
            'The "store_measurement" parameter is now an options:\n'
            'Use `options={"store_measurement": False / True}`',
            FutureWarning
        )
        options["store_measurement"] = kwargs.pop("store_measurement")

    if ("dW_factors" in kwargs or "m_ops" in kwargs) and solver == "stoc":
        raise TypeError(
            '"m_ops" and "dW_factors" are now properties of '
            'the stochastic solver class, use:\n'
            '>>> solver = SMESolver(H, c_ops)\n'
            '>>> solver.m_ops = m_ops\n'
            '>>> solver.dW_factors = dW_factors\n'
        )

    if kwargs:
        raise TypeError(f"unexpected keyword argument {kwargs.keys()}")
    return options<|MERGE_RESOLUTION|>--- conflicted
+++ resolved
@@ -135,11 +135,7 @@
 
         Returns
         -------
-<<<<<<< HEAD
-        results : :class:`qutip.solver.Result`
-=======
         results : :obj:`.Result`
->>>>>>> f0c507ed
             Results of the evolution. States and/or expect will be saved. You
             can control the saved data in the options.
         """
