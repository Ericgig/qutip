--- conflicted
+++ resolved
@@ -45,11 +45,7 @@
 from ..core import data as _data
 from .options import SolverOptions
 from .result import Result, MultiTrajResult, MultiTrajResultAveraged
-<<<<<<< HEAD
-from .solver_base import Solver
-=======
-from .solver import Solver, _to_qevo
->>>>>>> 0f4ef71a
+from .solver_base import Solver, _to_qevo
 from .sesolve import sesolve
 from .mesolve import mesolve
 from .parallel import get_map
