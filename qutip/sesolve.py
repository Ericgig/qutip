--- conflicted
+++ resolved
@@ -44,12 +44,9 @@
 from qutip.qobj import Qobj
 from qutip.operators import qeye
 from qutip.qobjevo import QobjEvo
-<<<<<<< HEAD
 from scipy.linalg import norm as la_norm
 from qutip.parallel import parallel_map, serial_map
-=======
 from qutip.qobjevo_maker import qobjevo_maker
->>>>>>> b67c101f
 from qutip.cy.spconvert import dense1D_to_fastcsr_ket, dense2D_to_fastcsr_fmode
 from qutip.cy.spmatfuncs import (cy_expect_psi, cy_ode_psi_func_td,
                                 cy_ode_psi_func_td_with_state, normalize_inplace,
