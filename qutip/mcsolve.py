--- conflicted
+++ resolved
@@ -34,28 +34,27 @@
 __all__ = ['mcsolve']
 
 import os
-from types import FunctionType
 import numpy as np
 from numpy.random import RandomState, randint
 from scipy.integrate import ode
 import scipy.sparse as sp
 from scipy.integrate._ode import zvode
-from scipy.linalg.blas import get_blas_funcs
+
+from types import FunctionType, BuiltinFunctionType
+from functools import partial
+
 from qutip.qobj import Qobj
+from qutip.td_qobj import td_Qobj
 from qutip.parallel import parfor, parallel_map, serial_map
-from qutip.cy.spmatfuncs import cy_ode_rhs, cy_expect_psi_csr, spmv, spmv_csr
-from qutip.cy.codegen import Codegen
-from qutip.cy.utilities import _cython_build_cleanup
-from qutip.cy.spconvert import dense2D_to_fastcsr_cmode
-from qutip.solver import Options, Result, config, _solver_safety_check
-from qutip.rhs_generate import _td_format_check, _td_wrap_array_str
-from qutip.interpolate import Cubic_Spline
+from qutip.cy.spmatfuncs import spmv
+from qutip.cy.mcsolve import cy_mc_run_ode, cy_mc_run_fast
+from qutip.sesolve import sesolve
+
+from qutip.solver import Options, Result, _solver_safety_check
+# from qutip.interpolate import Cubic_Spline
 from qutip.settings import debug
 from qutip.ui.progressbar import TextProgressBar, BaseProgressBar
-from qutip.fastsparse import csr2fast
 import qutip.settings
-
-dznrm2 = get_blas_funcs("znrm2", dtype=np.float64)
 
 if debug:
     import inspect
@@ -63,12 +62,14 @@
 #
 # Internal, global variables for storing references to dynamically loaded
 # cython functions
-#
-_cy_col_spmv_func = None
-_cy_col_expect_func = None
-_cy_col_spmv_call_func = None
-_cy_col_expect_call_func = None
-_cy_rhs_func = None
+
+global config_mcsolve
+
+class SolverConfiguration():
+    def __init__(self):
+        self.H_is_set = False
+
+config_mcsolve = SolverConfiguration()
 
 
 class qutip_zvode(zvode):
@@ -179,128 +180,35 @@
         Options class, i.e. Options(seeds=prev_result.seeds).
     """
 
-    if debug:
-        print(inspect.stack()[0][3])
-    
-    if isinstance(c_ops, Qobj):
-        c_ops = [c_ops]
+    if len(c_ops) == 0 and (not options or not options.rhs_reuse):
+        print("No c_ops, using sesolve")
+        if progress_bar is True:
+            progress_bar = BaseProgressBar()
+        if isinstance(H, td_Qobj):
+            Hlist = H.to_list()
+        else:
+            Hlist = H
+        return sesolve(Hlist, psi0, tlist, e_ops=e_ops, args=args,
+                       options=options, progress_bar=progress_bar,
+                       _safe_mode=_safe_mode)
 
     if isinstance(e_ops, Qobj):
         e_ops = [e_ops]
-
-    if isinstance(e_ops, dict):
+    elif isinstance(e_ops, dict):
         e_ops_dict = e_ops
         e_ops = [e for e in e_ops.values()]
     else:
         e_ops_dict = None
-    
-    if _safe_mode:
-        _solver_safety_check(H, psi0, c_ops, e_ops, args)
-    
-    if options is None:
-        options = Options()
-
-    if ntraj is None:
-        ntraj = options.ntraj
-
-    config.map_func = map_func if map_func is not None else parallel_map
-    config.map_kwargs = map_kwargs if map_kwargs is not None else {}
-
-    if not psi0.isket:
-        raise Exception("Initial state must be a state vector.")
-
-    config.options = options
-
-    if progress_bar:
-        if progress_bar is True:
-            config.progress_bar = TextProgressBar()
-        else:
-            config.progress_bar = progress_bar
-    else:
-        config.progress_bar = BaseProgressBar()
-
-    # set num_cpus to the value given in qutip.settings if none in Options
-    if not config.options.num_cpus:
-        config.options.num_cpus = qutip.settings.num_cpus
-        if config.options.num_cpus == 1:
-            # fallback on serial_map if num_cpu == 1, since there is no
-            # benefit of starting multiprocessing in this case
-            config.map_func = serial_map
-
-    # set initial value data
-    if options.tidy:
-        config.psi0 = psi0.tidyup(options.atol).full().ravel()
-    else:
-        config.psi0 = psi0.full().ravel()
-
-    config.psi0_dims = psi0.dims
-    config.psi0_shape = psi0.shape
-
-    # set options on ouput states
-    if config.options.steady_state_average:
-        config.options.average_states = True
-
-    # set general items
-    config.tlist = tlist
-    if isinstance(ntraj, (list, np.ndarray)):
-        config.ntraj = np.sort(ntraj)[-1]
-    else:
-        config.ntraj = ntraj
-
-    # set norm finding constants
-    config.norm_tol = options.norm_tol
-    config.norm_steps = options.norm_steps
-
-    # convert array based time-dependence to string format
-    H, c_ops, args = _td_wrap_array_str(H, c_ops, args, tlist)
-
-    # SETUP ODE DATA IF NONE EXISTS OR NOT REUSING
-    # --------------------------------------------
-    if not options.rhs_reuse or not config.tdfunc:
-        # reset config collapse and time-dependence flags to default values
-        config.soft_reset()
-
-        # check for type of time-dependence (if any)
-        time_type, h_stuff, c_stuff = _td_format_check(H, c_ops, 'mc')
-        c_terms = len(c_stuff[0]) + len(c_stuff[1]) + len(c_stuff[2])
-        # set time_type for use in multiprocessing
-        config.tflag = time_type
-
-        # check for collapse operators
-        if c_terms > 0:
-            config.cflag = 1
-        else:
-            config.cflag = 0
-
-        # Configure data
-        _mc_data_config(H, psi0, h_stuff, c_ops, c_stuff, args, e_ops,
-                        options, config)
-
-        # compile and load cython functions if necessary
-        _mc_func_load(config)
-
-    else:
-        # setup args for new parameters when rhs_reuse=True and tdfunc is given
-        # string based
-        if config.tflag in [1, 10, 11]:
-            if any(args):
-                config.c_args = []
-                arg_items = list(args.items())
-                for k in range(len(arg_items)):
-                    config.c_args.append(arg_items[k][1])
-        # function based
-        elif config.tflag in [2, 3, 20, 22]:
-            config.h_func_args = args
+
+    config = _mc_make_config(H, psi0, tlist, c_ops, e_ops, ntraj,
+                             args, options, progress_bar, map_func,
+                             map_kwargs, _safe_mode)
+    options = config.options
 
     # load monte carlo class
     mc = _MC(config)
-
     # Run the simulation
     mc.run()
-
-    # Remove RHS cython file if necessary
-    if not options.rhs_reuse and config.tdname:
-        _cython_build_cleanup(config.tdname)
 
     # AFTER MCSOLVER IS DONE
     # ----------------------
@@ -310,21 +218,19 @@
     output.solver = 'mcsolve'
     output.seeds = config.options.seeds
     # state vectors
-    if (mc.psi_out is not None and config.options.average_states
-            and config.cflag and ntraj != 1):
+    if (mc.psi_out is not None and config.options.average_states and
+            config.cflag and ntraj != 1):
         output.states = parfor(_mc_dm_avg, mc.psi_out.T)
     elif mc.psi_out is not None:
         output.states = mc.psi_out
 
     # expectation values
-    if (mc.expect_out is not None and config.cflag
-            and config.options.average_expect):
+    if (mc.expect_out is not None and config.cflag and
+            config.options.average_expect):
         # averaging if multiple trajectories
         if isinstance(ntraj, int):
             output.expect = [np.mean(np.array([mc.expect_out[nt][op]
-                                               for nt in range(ntraj)],
-                                              dtype=object),
-                                     axis=0)
+                             for nt in range(ntraj)], dtype=object), axis=0)
                              for op in range(config.e_num)]
         elif isinstance(ntraj, (list, np.ndarray)):
             output.expect = []
@@ -361,8 +267,6 @@
     return output
 
 
-<<<<<<< HEAD
-=======
 def _mc_make_config(H, psi0, tlist, c_ops=[], e_ops=[], ntraj=None, args={},
                     options=None, progress_bar=True, map_func=None,
                     map_kwargs=None, _safe_mode=True, compile=True):
@@ -588,7 +492,6 @@
     return config
 
 
->>>>>>> a3530493
 # -----------------------------------------------------------------------------
 # MONTE CARLO CLASS
 # -----------------------------------------------------------------------------
@@ -598,19 +501,18 @@
     """
 
     def __init__(self, config):
-
         self.config = config
         # set output variables, even if they are not used to simplify output
         # code.
         self.psi_out = None
-        self.expect_out = []
+        self.expect_out = None
         self.collapse_times_out = None
         self.which_op_out = None
 
         # FOR EVOLUTION WITH COLLAPSE OPERATORS
-        if config.c_num:
-            # preallocate ntraj arrays for state vectors, collapse times, and
-            # which operator
+        if config.cflag:
+            # preallocate ntraj arrays for state vectors,
+            # collapse times, and which operator
             self.collapse_times_out = np.zeros(config.ntraj, dtype=np.ndarray)
             self.which_op_out = np.zeros(config.ntraj, dtype=np.ndarray)
             if config.e_num == 0 or config.options.store_states:
@@ -620,8 +522,10 @@
 
             # setup seeds array
             if self.config.options.seeds is None:
+                step = 4294967295 // config.ntraj
                 self.config.options.seeds = \
-                    randint(1, 100000000.0 + 1, size=config.ntraj)
+                    randint(0, step - 1, size=config.ntraj) + \
+                    np.arange(config.ntraj) * step
             else:
                 # if ntraj was reduced but reusing seeds
                 seed_length = len(config.options.seeds)
@@ -630,17 +534,23 @@
                         config.options.seeds[0:config.ntraj]
                 # if ntraj was increased but reusing seeds
                 elif seed_length < config.ntraj:
-                    newseeds = randint(1, 100000000.0 + 1, 
-                                size=(config.ntraj - seed_length))
+                    len_new_seed = (config.ntraj - seed_length)
+                    step = 4294967295 // len_new_seed
+                    newseeds = randint(0, step - 1,
+                                       size=(len_new_seed)) + \
+                                       np.arange(len_new_seed) * step
                     self.config.options.seeds = np.hstack(
                         (config.options.seeds, newseeds))
+        else:
+            raise Exception("mcsolve without collapse!")
 
     def run(self):
-
+        global config_mcsolve
         if debug:
             print(inspect.stack()[0][3])
 
-        if self.config.c_num == 0:
+        if not self.config.cflag:
+            raise Exception("Should use sesolve")
             self.config.ntraj = 1
             if self.config.e_num == 0 or self.config.options.store_states:
                 self.expect_out, self.psi_out = \
@@ -654,23 +564,26 @@
                           'num_cpus': self.config.options.num_cpus}
             map_kwargs.update(self.config.map_kwargs)
 
-            task_args = (self.config, self.config.options,
-                         self.config.options.seeds)
+            task_args = (self.config.options.seeds,)
             task_kwargs = {}
-
-            results = config.map_func(_mc_alg_evolve,
-                                      list(range(config.ntraj)),
-                                      task_args, task_kwargs,
-                                      **map_kwargs)
+            config_mcsolve = self.config
+            results = self.config.map_func(_mc_alg_evolve,
+                                           list(range(self.config.ntraj)),
+                                           task_args, task_kwargs,
+                                           **map_kwargs)
 
             for n, result in enumerate(results):
                 state_out, expect_out, collapse_times, which_oper = result
 
                 if self.config.e_num == 0 or self.config.options.store_states:
                     self.psi_out[n] = state_out
+                else:
+                    self.psi_out = None
 
                 if self.config.e_num > 0:
                     self.expect_out[n] = expect_out
+                else:
+                    self.expect_out = None
 
                 self.collapse_times_out[n] = collapse_times
                 self.which_op_out[n] = which_oper
@@ -681,366 +594,19 @@
 # -----------------------------------------------------------------------------
 # CODES FOR PYTHON FUNCTION BASED TIME-DEPENDENT RHS
 # -----------------------------------------------------------------------------
-
-# RHS of ODE for time-dependent systems with no collapse operators
-def _tdRHS(t, psi, config):
-    h_data = config.h_func(t, config.h_func_args).data
-    return spmv(h_data, psi)
-
-
-# RHS of ODE for constant Hamiltonian and at least one function based
-# collapse operator
-def _cRHStd(t, psi, config):
-    sys = cy_ode_rhs(t, psi, config.h_data,
-                     config.h_ind, config.h_ptr)
-    col = np.array([np.abs(config.c_funcs[j](t, config.c_func_args)) ** 2 *
-                    spmv_csr(config.n_ops_data[j],
-                             config.n_ops_ind[j],
-                             config.n_ops_ptr[j], psi)
-                    for j in config.c_td_inds])
-    return sys - 0.5 * np.sum(col, 0)
-
-
-# RHS of ODE for list-function based Hamiltonian
-def _tdRHStd(t, psi, config):
-    const_term = spmv_csr(config.h_data,
-                          config.h_ind,
-                          config.h_ptr, psi)
-    h_func_term = np.array([config.h_funcs[j](t, config.h_func_args) *
-                            spmv_csr(config.h_td_data[j],
-                                     config.h_td_ind[j],
-                                     config.h_td_ptr[j], psi)
-                            for j in config.h_td_inds])
-    col_func_terms = np.array([np.abs(
-        config.c_funcs[j](t, config.c_func_args)) ** 2 *
-        spmv_csr(config.n_ops_data[j],
-                 config.n_ops_ind[j],
-                 config.n_ops_ptr[j],
-                 psi)
-        for j in config.c_td_inds])
-    return (const_term + np.sum(h_func_term, 0)
-            - 0.5 * np.sum(col_func_terms, 0))
-
-
-def _tdRHStd_with_state(t, psi, config):
-
-    const_term = spmv_csr(config.h_data,
-                          config.h_ind,
-                          config.h_ptr, psi)
-
-    h_func_term = np.array([
-        config.h_funcs[j](t, psi, config.h_func_args) *
-        spmv_csr(config.h_td_data[j],
-                 config.h_td_ind[j],
-                 config.h_td_ptr[j], psi)
-        for j in config.h_td_inds])
-
-    col_func_terms = np.array([
-        np.abs(config.c_funcs[j](t, config.c_func_args)) ** 2 *
-        spmv_csr(config.n_ops_data[j],
-                 config.n_ops_ind[j],
-                 config.n_ops_ptr[j], psi)
-        for j in config.c_td_inds])
-
-    return (const_term + np.sum(h_func_term, 0)
-            - 0.5 * np.sum(col_func_terms, 0))
-
-
-# RHS of ODE for python function Hamiltonian
-def _pyRHSc(t, psi, config):
-    h_func_data = - 1.0j * config.h_funcs(t, config.h_func_args)
-    h_func_term = spmv(h_func_data, psi)
-    const_col_term = 0
-    if len(config.c_const_inds) > 0:
-        const_col_term = spmv_csr(config.h_data, config.h_ind,
-                                  config.h_ptr, psi)
-
-    return h_func_term + const_col_term
-
-
-def _pyRHSc_with_state(t, psi, config):
-    h_func_data = - 1.0j * config.h_funcs(t, psi, config.h_func_args)
-    h_func_term = spmv(h_func_data, psi)
-    const_col_term = 0
-    if len(config.c_const_inds) > 0:
-        const_col_term = spmv_csr(config.h_data, config.h_ind,
-                                  config.h_ptr, psi)
-
-    return h_func_term + const_col_term
-
-
-# -----------------------------------------------------------------------------
-# evolution solver: return psi at requested times for no collapse operators
-# -----------------------------------------------------------------------------
-def _evolve_no_collapse_psi_out(config):
-    """
-    Calculates state vectors at times tlist if no collapse AND no
-    expectation values are given.
-    """
-
-    global _cy_rhs_func
-    global _cy_col_spmv_func, _cy_col_expect_func
-    global _cy_col_spmv_call_func, _cy_col_expect_call_func
-
-    num_times = len(config.tlist)
-    psi_out = np.array([None] * num_times)
-
-    expect_out = []
-    for i in range(config.e_num):
-        if config.e_ops_isherm[i]:
-            # preallocate real array of zeros
-            expect_out.append(np.zeros(num_times, dtype=float))
-        else:
-            # preallocate complex array of zeros
-            expect_out.append(np.zeros(num_times, dtype=complex))
-
-        expect_out[i][0] = \
-            cy_expect_psi_csr(config.e_ops_data[i],
-                              config.e_ops_ind[i],
-                              config.e_ops_ptr[i],
-                              config.psi0,
-                              config.e_ops_isherm[i])
-
+def _build_integration_func(config):
+    """
+    Create the integration function while fixing the parameters
+    """
     if debug:
-        print(inspect.stack()[0][3])
-
-    if not _cy_rhs_func:
-        _mc_func_load(config)
-
+        print(inspect.stack()[0][3] + " in " + str(os.getpid()))
+
+    ODE = ode(config.rhs)
+    if config.h_tflag in (2, 3):
+        ODE.set_f_params(config)
+    # initialize ODE solver for RHS
+    ODE.set_integrator('zvode', method="adams")
     opt = config.options
-    if config.tflag in [1, 10, 11]:
-        ODE = ode(_cy_rhs_func)
-        code = compile('ODE.set_f_params(' + config.string + ')',
-                       '<string>', 'exec')
-        exec(code)
-    elif config.tflag == 2:
-        ODE = ode(_cRHStd)
-        ODE.set_f_params(config)
-    elif config.tflag in [20, 22]:
-        if config.options.rhs_with_state:
-            ODE = ode(_tdRHStd_with_state)
-        else:
-            ODE = ode(_tdRHStd)
-        ODE.set_f_params(config)
-    elif config.tflag == 3:
-        if config.options.rhs_with_state:
-            ODE = ode(_pyRHSc_with_state)
-        else:
-            ODE = ode(_pyRHSc)
-        ODE.set_f_params(config)
-    else:
-        ODE = ode(cy_ode_rhs)
-        ODE.set_f_params(config.h_data, config.h_ind, config.h_ptr)
-
-    # initialize ODE solver for RHS
-    ODE.set_integrator('zvode', method=opt.method, order=opt.order,
-                       atol=opt.atol, rtol=opt.rtol, nsteps=opt.nsteps,
-                       first_step=opt.first_step, min_step=opt.min_step,
-                       max_step=opt.max_step)
-    # set initial conditions
-    ODE.set_initial_value(config.psi0, config.tlist[0])
-    psi_out[0] = Qobj(config.psi0, config.psi0_dims,
-                      config.psi0_shape)
-    for k in range(1, num_times):
-        ODE.integrate(config.tlist[k], step=0)  # integrate up to tlist[k]
-        if ODE.successful():
-            state = ODE.y / dznrm2(ODE.y)
-            psi_out[k] = Qobj(state, config.psi0_dims, config.psi0_shape)
-            for jj in range(config.e_num):
-                expect_out[jj][k] = cy_expect_psi_csr(
-                    config.e_ops_data[jj], config.e_ops_ind[jj],
-                    config.e_ops_ptr[jj], state,
-                    config.e_ops_isherm[jj])
-        else:
-            raise ValueError('Error in ODE solver')
-
-    return expect_out, psi_out
-
-
-# -----------------------------------------------------------------------------
-# evolution solver: return expectation values at requested times for no
-# collapse oper
-# -----------------------------------------------------------------------------
-def _evolve_no_collapse_expect_out(config):
-    """
-    Calculates expect.values at times tlist if no collapse ops. given
-    """
-
-    global _cy_rhs_func
-    global _cy_col_spmv_func, _cy_col_expect_func
-    global _cy_col_spmv_call_func, _cy_col_expect_call_func
-
-    if debug:
-        print(inspect.stack()[0][3])
-
-    num_times = len(config.tlist)
-    expect_out = []
-    for i in range(config.e_num):
-        if config.e_ops_isherm[i]:
-            # preallocate real array of zeros
-            expect_out.append(np.zeros(num_times, dtype=float))
-        else:
-            # preallocate complex array of zeros
-            expect_out.append(np.zeros(num_times, dtype=complex))
-
-        expect_out[i][0] = \
-            cy_expect_psi_csr(config.e_ops_data[i],
-                              config.e_ops_ind[i],
-                              config.e_ops_ptr[i],
-                              config.psi0,
-                              config.e_ops_isherm[i])
-
-    if not _cy_rhs_func:
-        _mc_func_load(config)
-
-    opt = config.options
-    if config.tflag in [1, 10, 11]:
-        ODE = ode(_cy_rhs_func)
-        code = compile('ODE.set_f_params(' + config.string + ')',
-                       '<string>', 'exec')
-        exec(code)
-    elif config.tflag == 2:
-        ODE = ode(_cRHStd)
-        ODE.set_f_params(config)
-    elif config.tflag in [20, 22]:
-        if config.options.rhs_with_state:
-            ODE = ode(_tdRHStd_with_state)
-        else:
-            ODE = ode(_tdRHStd)
-        ODE.set_f_params(config)
-    elif config.tflag == 3:
-        if config.options.rhs_with_state:
-            ODE = ode(_pyRHSc_with_state)
-        else:
-            ODE = ode(_pyRHSc)
-        ODE.set_f_params(config)
-    else:
-        ODE = ode(cy_ode_rhs)
-        ODE.set_f_params(config.h_data, config.h_ind, config.h_ptr)
-
-    ODE.set_integrator('zvode', method=opt.method, order=opt.order,
-                       atol=opt.atol, rtol=opt.rtol, nsteps=opt.nsteps,
-                       first_step=opt.first_step, min_step=opt.min_step,
-                       max_step=opt.max_step)
-    ODE.set_initial_value(config.psi0, config.tlist[0])
-    for jj in range(config.e_num):
-        expect_out[jj][0] = cy_expect_psi_csr(
-            config.e_ops_data[jj], config.e_ops_ind[jj],
-            config.e_ops_ptr[jj], config.psi0,
-            config.e_ops_isherm[jj])
-
-    for k in range(1, num_times):
-        ODE.integrate(config.tlist[k], step=0)  # integrate up to tlist[k]
-        if ODE.successful():
-            state = ODE.y / dznrm2(ODE.y)
-            for jj in range(config.e_num):
-                expect_out[jj][k] = cy_expect_psi_csr(
-                    config.e_ops_data[jj], config.e_ops_ind[jj],
-                    config.e_ops_ptr[jj], state,
-                    config.e_ops_isherm[jj])
-        else:
-            raise ValueError('Error in ODE solver')
-
-    return expect_out
-
-
-# -----------------------------------------------------------------------------
-# single-trajectory for monte carlo
-# -----------------------------------------------------------------------------
-def _mc_alg_evolve(nt, config, opt, seeds):
-    """
-    Monte Carlo algorithm returning state-vector or expectation values
-    at times tlist for a single trajectory.
-    """
-
-    global _cy_rhs_func
-    global _cy_col_spmv_func, _cy_col_expect_func
-    global _cy_col_spmv_call_func, _cy_col_expect_call_func
-
-    tlist = config.tlist
-    num_times = len(tlist)
-
-    if not _cy_rhs_func:
-        _mc_func_load(config)
-
-    if config.options.steady_state_average:
-        states_out = np.zeros((1), dtype=object)
-    else:
-        states_out = np.zeros((num_times), dtype=object)
-
-    temp = sp.csr_matrix(
-        np.reshape(config.psi0, (config.psi0.shape[0], 1)),
-        dtype=complex)
-    temp = csr2fast(temp)
-    if (config.options.average_states and
-            not config.options.steady_state_average):
-        # output is averaged states, so use dm
-        states_out[0] = Qobj(temp*temp.H,
-                             [config.psi0_dims[0],
-                              config.psi0_dims[0]],
-                             [config.psi0_shape[0],
-                              config.psi0_shape[0]],
-                             fast='mc-dm')
-    elif (not config.options.average_states and
-          not config.options.steady_state_average):
-        # output is not averaged, so write state vectors
-        states_out[0] = Qobj(temp, config.psi0_dims,
-                             config.psi0_shape, fast='mc')
-    elif config.options.steady_state_average:
-        states_out[0] = temp * temp.H
-
-    # PRE-GENERATE LIST FOR EXPECTATION VALUES
-    expect_out = []
-    for i in range(config.e_num):
-        if config.e_ops_isherm[i]:
-            # preallocate real array of zeros
-            expect_out.append(np.zeros(num_times, dtype=float))
-        else:
-            # preallocate complex array of zeros
-            expect_out.append(np.zeros(num_times, dtype=complex))
-
-        expect_out[i][0] = \
-            cy_expect_psi_csr(config.e_ops_data[i],
-                              config.e_ops_ind[i],
-                              config.e_ops_ptr[i],
-                              config.psi0,
-                              config.e_ops_isherm[i])
-
-    collapse_times = []
-    which_oper = []
-
-    # SEED AND RNG AND GENERATE
-    prng = RandomState(seeds[nt])
-    # first rand is collapse norm, second is which operator
-    rand_vals = prng.rand(2)
-
-    # CREATE ODE OBJECT CORRESPONDING TO DESIRED TIME-DEPENDENCE
-    if config.tflag in [1, 10, 11]:
-        ODE = ode(_cy_rhs_func)
-        code = compile('ODE.set_f_params(' + config.string + ')',
-                       '<string>', 'exec')
-        exec(code)
-    elif config.tflag == 2:
-        ODE = ode(_cRHStd)
-        ODE.set_f_params(config)
-    elif config.tflag in [20, 22]:
-        if config.options.rhs_with_state:
-            ODE = ode(_tdRHStd_with_state)
-        else:
-            ODE = ode(_tdRHStd)
-        ODE.set_f_params(config)
-    elif config.tflag == 3:
-        if config.options.rhs_with_state:
-            ODE = ode(_pyRHSc_with_state)
-        else:
-            ODE = ode(_pyRHSc)
-        ODE.set_f_params(config)
-    else:
-        ODE = ode(_cy_rhs_func)
-        ODE.set_f_params(config.h_data, config.h_ind,
-                         config.h_ptr)
-
-    # initialize ODE solver for RHS
     ODE._integrator = qutip_zvode(
         method=opt.method, order=opt.order, atol=opt.atol,
         rtol=opt.rtol, nsteps=opt.nsteps, first_step=opt.first_step,
@@ -1050,509 +616,65 @@
         ODE.t = 0.0
         ODE._y = np.array([0.0], complex)
     ODE._integrator.reset(len(ODE._y), ODE.jac is not None)
-
-    # set initial conditions
-    ODE.set_initial_value(config.psi0, tlist[0])
-
-    # make array for collapse operator inds
-    cinds = np.arange(config.c_num)
-
-    # RUN ODE UNTIL EACH TIME IN TLIST
-    for k in range(1, num_times):
-        # ODE WHILE LOOP FOR INTEGRATE UP TO TIME TLIST[k]
-        while ODE.t < tlist[k]:
-            t_prev = ODE.t
-            y_prev = ODE.y
-            norm2_prev = dznrm2(ODE._y) ** 2
-            # integrate up to tlist[k], one step at a time.
-            ODE.integrate(tlist[k], step=1)
-            if not ODE.successful():
-                raise Exception("ZVODE failed!")
-            norm2_psi = dznrm2(ODE._y) ** 2
-            if norm2_psi <= rand_vals[0]:
-                # collapse has occured:
-                # find collapse time to within specified tolerance
-                # ------------------------------------------------
-                ii = 0
-                t_final = ODE.t
-                while ii < config.norm_steps:
-                    ii += 1
-                    t_guess = t_prev + \
-                        np.log(norm2_prev / rand_vals[0]) / \
-                        np.log(norm2_prev / norm2_psi) * (t_final - t_prev)
-                    ODE._y = y_prev
-                    ODE.t = t_prev
-                    ODE._integrator.call_args[3] = 1
-                    ODE.integrate(t_guess, step=0)
-                    if not ODE.successful():
-                        raise Exception(
-                            "ZVODE failed after adjusting step size!")
-                    norm2_guess = dznrm2(ODE._y)**2
-                    if (np.abs(rand_vals[0] - norm2_guess) <
-                            config.norm_tol * rand_vals[0]):
-                        break
-                    elif (norm2_guess < rand_vals[0]):
-                        # t_guess is still > t_jump
-                        t_final = t_guess
-                        norm2_psi = norm2_guess
-                    else:
-                        # t_guess < t_jump
-                        t_prev = t_guess
-                        y_prev = ODE.y
-                        norm2_prev = norm2_guess
-                if ii > config.norm_steps:
-                    raise Exception("Norm tolerance not reached. " +
-                                    "Increase accuracy of ODE solver or " +
-                                    "Options.norm_steps.")
-
-                collapse_times.append(ODE.t)
-
-                # some string based collapse operators
-                if config.tflag in [1, 11]:
-                    n_dp = [cy_expect_psi_csr(config.n_ops_data[i],
-                                              config.n_ops_ind[i],
-                                              config.n_ops_ptr[i],
-                                              ODE._y, 1)
-                            for i in config.c_const_inds]
-
-                    _locals = locals()
-                    # calculates the expectation values for time-dependent
-                    # norm collapse operators
-                    exec(_cy_col_expect_call_func, globals(), _locals)
-                    n_dp = np.array(_locals['n_dp'])
-
-                elif config.tflag in [2, 20, 22]:
-                    # some Python function based collapse operators
-                    n_dp = [cy_expect_psi_csr(config.n_ops_data[i],
-                                              config.n_ops_ind[i],
-                                              config.n_ops_ptr[i],
-                                              ODE._y, 1)
-                            for i in config.c_const_inds]
-                    n_dp += [abs(config.c_funcs[i](
-                                 ODE.t, config.c_func_args)) ** 2 *
-                             cy_expect_psi_csr(config.n_ops_data[i],
-                                               config.n_ops_ind[i],
-                                               config.n_ops_ptr[i],
-                                               ODE._y, 1)
-                             for i in config.c_td_inds]
-                    n_dp = np.array(n_dp)
-                else:
-                    # all constant collapse operators.
-                    n_dp = np.array(
-                        [cy_expect_psi_csr(config.n_ops_data[i],
-                                           config.n_ops_ind[i],
-                                           config.n_ops_ptr[i],
-                                           ODE._y, 1)
-                         for i in range(config.c_num)])
-
-                # determine which operator does collapse and store it
-                kk = np.cumsum(n_dp / np.sum(n_dp))
-                j = cinds[kk >= rand_vals[1]][0]
-                which_oper.append(j)
-                if j in config.c_const_inds:
-                    state = spmv_csr(config.c_ops_data[j],
-                                     config.c_ops_ind[j],
-                                     config.c_ops_ptr[j], ODE._y)
-                else:
-                    if config.tflag in [1, 11]:
-                        _locals = locals()
-                        # calculates the state vector for collapse by a
-                        # time-dependent collapse operator
-                        exec(_cy_col_spmv_call_func, globals(), _locals)
-                        state = _locals['state']
-                    else:
-                        state = \
-                            config.c_funcs[j](ODE.t,
-                                              config.c_func_args) * \
-                            spmv_csr(config.c_ops_data[j],
-                                     config.c_ops_ind[j],
-                                     config.c_ops_ptr[j], ODE._y)
-                state = state / dznrm2(state)
-                ODE._y = state
-                ODE._integrator.call_args[3] = 1
-                rand_vals = prng.rand(2)
-
-        # after while loop
-        # ----------------
-        out_psi = ODE._y / dznrm2(ODE._y)
-        if config.e_num == 0 or config.options.store_states:
-            out_psi_csr = dense2D_to_fastcsr_cmode(np.reshape(out_psi,
-                                                   (out_psi.shape[0], 1)),
-                                                   out_psi.shape[0], 1)
-            if (config.options.average_states and
-                    not config.options.steady_state_average):
-                states_out[k] = Qobj(
-                    out_psi_csr * out_psi_csr.H,
-                    [config.psi0_dims[0], config.psi0_dims[0]],
-                    [config.psi0_shape[0], config.psi0_shape[0]],
-                    fast='mc-dm')
-
-            elif config.options.steady_state_average:
-                states_out[0] = (
-                    states_out[0] +
-                    (out_psi_csr * out_psi_csr.H))
-
-            else:
-                states_out[k] = Qobj(out_psi_csr, config.psi0_dims,
-                                     config.psi0_shape, fast='mc')
-
-        for jj in range(config.e_num):
-            expect_out[jj][k] = cy_expect_psi_csr(
-                config.e_ops_data[jj], config.e_ops_ind[jj],
-                config.e_ops_ptr[jj], out_psi,
-                config.e_ops_isherm[jj])
+    return ODE
+
+
+# RHS of ODE for python function Hamiltonian
+def _funcrhs(t, psi, config):
+    h_func_data = -1.0j * config.h_func(t, config.h_func_args).data
+    h_func_term = spmv(h_func_data, psi)
+    return h_func_term + config.Hc_rhs(t, psi)
+
+def _funcrhs_with_state(t, psi, config):
+    h_func_data = - 1.0j * config.h_func(t, psi, config.h_func_args).data
+    h_func_term = spmv(h_func_data, psi)
+    return h_func_term + config.Hc_rhs(t, psi)
+
+def _tdrhs_with_state(t, psi, config):
+    h_func_data = config.h_func(t, psi, config.h_func_args, data=1)
+    h_func_term = spmv(h_func_data, psi)
+    return h_func_term + config.Hc_rhs(t, psi)
+
+
+# -----------------------------------------------------------------------------
+# single-trajectory for monte carlo
+# -----------------------------------------------------------------------------
+def _mc_alg_evolve(nt, seeds):
+    global config_mcsolve
+    config = config_mcsolve
+    opt = config_mcsolve.options
+    """
+    Monte Carlo algorithm returning state-vector or expectation values
+    at times tlist for a single trajectory.
+    """
+
+    # SEED AND RNG AND GENERATE
+    prng = RandomState(seeds[nt])
+
+    if (config.h_tflag in (1,) and config.options.method == "dopri5"):
+        states_out, expect_out, collapse_times, which_oper = cy_mc_run_fast(
+            config, prng)
+    else:
+        ODE = _build_integration_func(config)
+
+        tlist = config.tlist
+        # set initial conditions
+        ODE.set_initial_value(config.psi0, tlist[0])
+
+        states_out, expect_out, collapse_times, which_oper = cy_mc_run_ode(ODE,
+                 config, prng)
 
     # Run at end of mc_alg function
     # -----------------------------
     if config.options.steady_state_average:
         states_out = np.array([Qobj(states_out[0] / float(len(tlist)),
-                              [config.psi0_dims[0],
-                               config.psi0_dims[0]],
-                              [config.psi0_shape[0],
-                               config.psi0_shape[0]],
+                              [config.psi0_dims[0], config.psi0_dims[0]],
+                              [config.psi0_shape[0], config.psi0_shape[0]],
                               fast='mc-dm')])
 
     return (states_out, expect_out,
             np.array(collapse_times, dtype=float),
             np.array(which_oper, dtype=int))
-
-
-def _mc_func_load(config):
-    """Load cython functions"""
-
-    global _cy_rhs_func
-    global _cy_col_spmv_func, _cy_col_expect_func
-    global _cy_col_spmv_call_func, _cy_col_expect_call_func
-
-    if debug:
-        print(inspect.stack()[0][3] + " in " + str(os.getpid()))
-
-    if config.tflag in [1, 10, 11]:
-        # compile time-depdendent RHS code
-        if config.tflag in [1, 11]:
-            code = compile('from ' + config.tdname +
-                           ' import cy_td_ode_rhs, col_spmv, col_expect',
-                           '<string>', 'exec')
-            exec(code, globals())
-            _cy_rhs_func = cy_td_ode_rhs
-            _cy_col_spmv_func = col_spmv
-            _cy_col_expect_func = col_expect
-        else:
-            code = compile('from ' + config.tdname +
-                           ' import cy_td_ode_rhs', '<string>', 'exec')
-            exec(code, globals())
-            _cy_rhs_func = cy_td_ode_rhs
-
-        # compile wrapper functions for calling cython spmv and expect
-        if config.col_spmv_code:
-            _cy_col_spmv_call_func = compile(
-                config.col_spmv_code, '<string>', 'exec')
-
-        if config.col_expect_code:
-            _cy_col_expect_call_func = compile(
-                config.col_expect_code, '<string>', 'exec')
-
-    elif config.tflag == 0:
-        _cy_rhs_func = cy_ode_rhs
-
-
-def _mc_data_config(H, psi0, h_stuff, c_ops, c_stuff, args, e_ops,
-                    options, config):
-    """Creates the appropriate data structures for the monte carlo solver
-    based on the given time-dependent, or indepdendent, format.
-    """
-
-    if debug:
-        print(inspect.stack()[0][3])
-
-    config.soft_reset()
-
-    # take care of expectation values, if any
-    if any(e_ops):
-        config.e_num = len(e_ops)
-        for op in e_ops:
-            if isinstance(op, list):
-                op = op[0]
-            config.e_ops_data.append(op.data.data)
-            config.e_ops_ind.append(op.data.indices)
-            config.e_ops_ptr.append(op.data.indptr)
-            config.e_ops_isherm.append(op.isherm)
-
-        config.e_ops_data = np.array(config.e_ops_data)
-        config.e_ops_ind = np.array(config.e_ops_ind)
-        config.e_ops_ptr = np.array(config.e_ops_ptr)
-        config.e_ops_isherm = np.array(config.e_ops_isherm)
-
-    # take care of collapse operators, if any
-    if any(c_ops):
-        config.c_num = len(c_ops)
-        for c_op in c_ops:
-            if isinstance(c_op, list):
-                c_op = c_op[0]
-            n_op = c_op.dag() * c_op
-            config.c_ops_data.append(c_op.data.data)
-            config.c_ops_ind.append(c_op.data.indices)
-            config.c_ops_ptr.append(c_op.data.indptr)
-            # norm ops
-            config.n_ops_data.append(n_op.data.data)
-            config.n_ops_ind.append(n_op.data.indices)
-            config.n_ops_ptr.append(n_op.data.indptr)
-        # to array
-        config.c_ops_data = np.array(config.c_ops_data)
-        config.c_ops_ind = np.array(config.c_ops_ind)
-        config.c_ops_ptr = np.array(config.c_ops_ptr)
-
-        config.n_ops_data = np.array(config.n_ops_data)
-        config.n_ops_ind = np.array(config.n_ops_ind)
-        config.n_ops_ptr = np.array(config.n_ops_ptr)
-
-    if config.tflag == 0:
-        # CONSTANT H & C_OPS CODE
-        # -----------------------
-        if config.cflag:
-            config.c_const_inds = np.arange(len(c_ops))
-            # combine Hamiltonian and constant collapse terms into one
-            for c_op in c_ops:
-                n_op = c_op.dag() * c_op
-                H -= 0.5j * \
-                    n_op 
-        # construct Hamiltonian data structures
-        if options.tidy:
-            H = H.tidyup(options.atol)
-        config.h_data = -1.0j * H.data.data
-        config.h_ind = H.data.indices
-        config.h_ptr = H.data.indptr
-
-    elif config.tflag in [1, 10, 11]:
-        # STRING BASED TIME-DEPENDENCE
-        # ----------------------------
-
-        # take care of arguments for collapse operators, if any
-        if any(args):
-            for item in args.items():
-                config.c_args.append(item[1])
-        # constant Hamiltonian / string-type collapse operators
-        if config.tflag == 1:
-            H_inds = np.arange(1)
-            H_tdterms = 0
-            len_h = 1
-            C_inds = np.arange(config.c_num)
-            # find inds of time-dependent terms
-            C_td_inds = np.array(c_stuff[2])
-            # find inds of constant terms
-            C_const_inds = np.setdiff1d(C_inds, C_td_inds)
-            # extract time-dependent coefficients (strings)
-            C_tdterms = [c_ops[k][1] for k in C_td_inds]
-            # store indicies of constant collapse terms
-            config.c_const_inds = C_const_inds
-            # store indicies of time-dependent collapse terms
-            config.c_td_inds = C_td_inds
-
-            for k in config.c_const_inds:
-                H -= 0.5j * (c_ops[k].dag() * c_ops[k])
-            if options.tidy:
-                H = H.tidyup(options.atol)
-            config.h_data = [H.data.data]
-            config.h_ind = [H.data.indices]
-            config.h_ptr = [H.data.indptr]
-            for k in config.c_td_inds:
-                op = c_ops[k][0].dag() * c_ops[k][0]
-                config.h_data.append(-0.5j * op.data.data)
-                config.h_ind.append(op.data.indices)
-                config.h_ptr.append(op.data.indptr)
-            config.h_data = -1.0j * np.array(config.h_data)
-            config.h_ind = np.array(config.h_ind)
-            config.h_ptr = np.array(config.h_ptr)
-
-        else:
-            # string-type Hamiltonian & at least one string-type
-            # collapse operator
-            # -----------------
-
-            H_inds = np.arange(len(H))
-            # find inds of time-dependent terms
-            H_td_inds = np.array(h_stuff[2])
-            # find inds of constant terms
-            H_const_inds = np.setdiff1d(H_inds, H_td_inds)
-            # extract time-dependent coefficients (strings or functions)
-            config.h_tdterms = [H[k][1] for k in H_td_inds]
-            # combine time-INDEPENDENT terms into one.
-            H = np.array([np.sum(H[k] for k in H_const_inds)] +
-                         [H[k][0] for k in H_td_inds], dtype=object)
-            len_h = len(H)
-            H_inds = np.arange(len_h)
-            # store indicies of time-dependent Hamiltonian terms
-            config.h_td_inds = np.arange(1, len_h)
-            # if there are any collapse operators
-            if config.c_num > 0:
-                if config.tflag == 10:
-                    # constant collapse operators
-                    config.c_const_inds = np.arange(config.c_num)
-                    for k in config.c_const_inds:
-                        H[0] -= 0.5j * (c_ops[k].dag() * c_ops[k])
-                    C_inds = np.arange(config.c_num)
-                    C_tdterms = np.array([])
-                else:
-                    # some time-dependent collapse terms
-                    C_inds = np.arange(config.c_num)
-                    # find inds of time-dependent terms
-                    C_td_inds = np.array(c_stuff[2])
-                    # find inds of constant terms
-                    C_const_inds = np.setdiff1d(C_inds, C_td_inds)
-                    C_tdterms = [c_ops[k][1] for k in C_td_inds]
-                    # extract time-dependent coefficients (strings)
-                    # store indicies of constant collapse terms
-                    config.c_const_inds = C_const_inds
-                    # store indicies of time-dependent collapse terms
-                    config.c_td_inds = C_td_inds
-                    for k in config.c_const_inds:
-                        H[0] -= 0.5j * (c_ops[k].dag() * c_ops[k])
-            else:
-                # set empty objects if no collapse operators
-                C_const_inds = np.arange(config.c_num)
-                config.c_const_inds = np.arange(config.c_num)
-                config.c_td_inds = np.array([])
-                C_tdterms = np.array([])
-                C_inds = np.array([])
-
-            # tidyup
-            if options.tidy:
-                H = np.array([H[k].tidyup(options.atol)
-                              for k in range(len_h)], dtype=object)
-            # construct data sets
-            config.h_data = [H[k].data.data for k in range(len_h)]
-            config.h_ind = [H[k].data.indices for k in range(len_h)]
-            config.h_ptr = [H[k].data.indptr for k in range(len_h)]
-            for k in config.c_td_inds:
-                config.h_data.append(-0.5j * config.n_ops_data[k])
-                config.h_ind.append(config.n_ops_ind[k])
-                config.h_ptr.append(config.n_ops_ptr[k])
-            config.h_data = -1.0j * np.array(config.h_data)
-            config.h_ind = np.array(config.h_ind)
-            config.h_ptr = np.array(config.h_ptr)
-
-        # set execuatble code for collapse expectation values and spmv
-        col_spmv_code = ("state = _cy_col_spmv_func(j, ODE.t, " +
-                         "config.c_ops_data[j], config.c_ops_ind[j], " +
-                         "config.c_ops_ptr[j], ODE.y")
-        col_expect_code = ("for i in config.c_td_inds: " +
-                           "n_dp.append(_cy_col_expect_func(i, ODE.t, " +
-                           "config.n_ops_data[i], " +
-                           "config.n_ops_ind[i], " +
-                           "config.n_ops_ptr[i], ODE.y")
-        for kk in range(len(config.c_args)):
-            col_spmv_code += ",config.c_args[" + str(kk) + "]"
-            col_expect_code += ",config.c_args[" + str(kk) + "]"
-        col_spmv_code += ")"
-        col_expect_code += "))"
-
-        config.col_spmv_code = col_spmv_code
-        config.col_expect_code = col_expect_code
-
-        # setup ode args string
-        config.string = ""
-        data_range = range(len(config.h_data))
-        for k in data_range:
-            config.string += ("config.h_data[" + str(k) +
-                              "], config.h_ind[" + str(k) +
-                              "], config.h_ptr[" + str(k) + "]")
-            if k != data_range[-1]:
-                config.string += ","
-        
-        # Add objects to ode args string
-        for k in range(len(config.h_tdterms)):
-            if isinstance(config.h_tdterms[k], Cubic_Spline):
-                config.string += ", config.h_tdterms["+str(k)+"].coeffs"
-        
-        # attach args to ode args string
-        if len(config.c_args) > 0:
-            for kk in range(len(config.c_args)):
-                config.string += "," + "config.c_args[" + str(kk) + "]"
-
-        name = "rhs" + str(os.getpid()) + str(config.cgen_num)
-        config.tdname = name
-        cgen = Codegen(H_inds, config.h_tdterms, config.h_td_inds, args,
-                       C_inds, C_tdterms, config.c_td_inds, type='mc',
-                       config=config)
-        cgen.generate(name + ".pyx")
-
-    elif config.tflag in [2, 20, 22]:
-        # PYTHON LIST-FUNCTION BASED TIME-DEPENDENCE
-        # ------------------------------------------
-
-        # take care of Hamiltonian
-        if config.tflag == 2:
-            # constant Hamiltonian, at least one function based collapse
-            # operators
-            H_inds = np.array([0])
-            H_tdterms = 0
-            len_h = 1
-        else:
-            # function based Hamiltonian
-            H_inds = np.arange(len(H))
-            H_td_inds = np.array(h_stuff[1])
-            H_const_inds = np.setdiff1d(H_inds, H_td_inds)
-            config.h_funcs = np.array([H[k][1] for k in H_td_inds])
-            config.h_func_args = args
-            Htd = np.array([H[k][0] for k in H_td_inds], dtype=object)
-            config.h_td_inds = np.arange(len(Htd))
-            H = np.sum(H[k] for k in H_const_inds)
-
-        # take care of collapse operators
-        C_inds = np.arange(config.c_num)
-        # find inds of time-dependent terms
-        C_td_inds = np.array(c_stuff[1])
-        # find inds of constant terms
-        C_const_inds = np.setdiff1d(C_inds, C_td_inds)
-        # store indicies of constant collapse terms
-        config.c_const_inds = C_const_inds
-        # store indicies of time-dependent collapse terms
-        config.c_td_inds = C_td_inds
-        config.c_funcs = np.zeros(config.c_num, dtype=FunctionType)
-        for k in config.c_td_inds:
-            config.c_funcs[k] = c_ops[k][1]
-        config.c_func_args = args
-
-        # combine constant collapse terms with constant H and construct data
-        for k in config.c_const_inds:
-            H -= 0.5j * (c_ops[k].dag() * c_ops[k])
-        if options.tidy:
-            H = H.tidyup(options.atol)
-            Htd = np.array([Htd[j].tidyup(options.atol)
-                            for j in config.h_td_inds], dtype=object)
-        # setup constant H terms data
-        config.h_data = -1.0j * H.data.data
-        config.h_ind = H.data.indices
-        config.h_ptr = H.data.indptr
-
-        # setup td H terms data
-        config.h_td_data = np.array(
-            [-1.0j * Htd[k].data.data for k in config.h_td_inds])
-        config.h_td_ind = np.array(
-            [Htd[k].data.indices for k in config.h_td_inds])
-        config.h_td_ptr = np.array(
-            [Htd[k].data.indptr for k in config.h_td_inds])
-
-    elif config.tflag == 3:
-        # PYTHON FUNCTION BASED HAMILTONIAN
-        # ---------------------------------
-
-        # take care of Hamiltonian
-        config.h_funcs = H
-        config.h_func_args = args
-
-        # take care of collapse operators
-        config.c_const_inds = np.arange(config.c_num)
-        config.c_td_inds = np.array([])
-        if len(config.c_const_inds) > 0:
-            H = 0
-            for k in config.c_const_inds:
-                H -= 0.5j * (c_ops[k].dag() * c_ops[k])
-            if options.tidy:
-                H = H.tidyup(options.atol)
-            config.h_data = -1.0j * H.data.data
-            config.h_ind = H.data.indices
-            config.h_ptr = H.data.indptr
 
 
 def _mc_dm_avg(psi_list):
