--- conflicted
+++ resolved
@@ -256,13 +256,6 @@
         self._collapse = []
         self._ss_out = []
 
-<<<<<<< HEAD
-        # Flag
-        self._experimental = _exp
-
-    #ToDo: rename
-=======
->>>>>>> 2d887c7a
     def reset(self, t=0., psi0=None):
         if psi0 is not None:
             self.psi0 = psi0
