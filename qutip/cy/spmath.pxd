# This file is part of QuTiP: Quantum Toolbox in Python.
#
#    Copyright (c) 2011 and later, The QuTiP Project.
#    All rights reserved.
#
#    Redistribution and use in source and binary forms, with or without
#    modification, are permitted provided that the following conditions are
#    met:
#
#    1. Redistributions of source code must retain the above copyright notice,
#       this list of conditions and the following disclaimer.
#
#    2. Redistributions in binary form must reproduce the above copyright
#       notice, this list of conditions and the following disclaimer in the
#       documentation and/or other materials provided with the distribution.
#
#    3. Neither the name of the QuTiP: Quantum Toolbox in Python nor the names
#       of its contributors may be used to endorse or promote products derived
#       from this software without specific prior written permission.
#
#    THIS SOFTWARE IS PROVIDED BY THE COPYRIGHT HOLDERS AND CONTRIBUTORS
#    "AS IS" AND ANY EXPRESS OR IMPLIED WARRANTIES, INCLUDING, BUT NOT
#    LIMITED TO, THE IMPLIED WARRANTIES OF MERCHANTABILITY AND FITNESS FOR A
#    PARTICULAR PURPOSE ARE DISCLAIMED. IN NO EVENT SHALL THE COPYRIGHT
#    HOLDER OR CONTRIBUTORS BE LIABLE FOR ANY DIRECT, INDIRECT, INCIDENTAL,
#    SPECIAL, EXEMPLARY, OR CONSEQUENTIAL DAMAGES (INCLUDING, BUT NOT
#    LIMITED TO, PROCUREMENT OF SUBSTITUTE GOODS OR SERVICES; LOSS OF USE,
#    DATA, OR PROFITS; OR BUSINESS INTERRUPTION) HOWEVER CAUSED AND ON ANY
#    THEORY OF LIABILITY, WHETHER IN CONTRACT, STRICT LIABILITY, OR TORT
#    (INCLUDING NEGLIGENCE OR OTHERWISE) ARISING IN ANY WAY OUT OF THE USE
#    OF THIS SOFTWARE, EVEN IF ADVISED OF THE POSSIBILITY OF SUCH DAMAGE.
###############################################################################

from qutip.cy.sparse_structs cimport CSR_Matrix

cdef void _zcsr_add(CSR_Matrix * A, CSR_Matrix * B,
                    CSR_Matrix * C, double complex alpha)

cdef int _zcsr_add_core(double complex * Adata, int * Aind, int * Aptr,
<<<<<<< HEAD
                      double complex * Bdata, int * Bind, int * Bptr,
                      double complex alpha,
                      CSR_Matrix * C,       
                      int nrows, int ncols) nogil
=======
                        double complex * Bdata, int * Bind, int * Bptr,
                        double complex alpha,
                        CSR_Matrix * C,
                        int nrows, int ncols) nogil
>>>>>>> 3df6103a

cdef void _zcsr_mult(CSR_Matrix * A, CSR_Matrix * B, CSR_Matrix * C)


cdef void _zcsr_kron(CSR_Matrix * A, CSR_Matrix * B, CSR_Matrix * C)

cdef void _zcsr_kron_core(double complex * dataA, int * indsA, int * indptrA,
<<<<<<< HEAD
                     double complex * dataB, int * indsB, int * indptrB,
                     CSR_Matrix * out,
                     int rowsA, int rowsB, int colsB) nogil
=======
                          double complex * dataB, int * indsB, int * indptrB,
                          CSR_Matrix * out,
                          int rowsA, int rowsB, int colsB) nogil
>>>>>>> 3df6103a

cdef void _zcsr_transpose(CSR_Matrix * A, CSR_Matrix * B)

cdef void _zcsr_adjoint(CSR_Matrix * A, CSR_Matrix * B)<|MERGE_RESOLUTION|>--- conflicted
+++ resolved
@@ -37,17 +37,10 @@
                     CSR_Matrix * C, double complex alpha)
 
 cdef int _zcsr_add_core(double complex * Adata, int * Aind, int * Aptr,
-<<<<<<< HEAD
-                      double complex * Bdata, int * Bind, int * Bptr,
-                      double complex alpha,
-                      CSR_Matrix * C,       
-                      int nrows, int ncols) nogil
-=======
                         double complex * Bdata, int * Bind, int * Bptr,
                         double complex alpha,
                         CSR_Matrix * C,
                         int nrows, int ncols) nogil
->>>>>>> 3df6103a
 
 cdef void _zcsr_mult(CSR_Matrix * A, CSR_Matrix * B, CSR_Matrix * C)
 
@@ -55,15 +48,9 @@
 cdef void _zcsr_kron(CSR_Matrix * A, CSR_Matrix * B, CSR_Matrix * C)
 
 cdef void _zcsr_kron_core(double complex * dataA, int * indsA, int * indptrA,
-<<<<<<< HEAD
-                     double complex * dataB, int * indsB, int * indptrB,
-                     CSR_Matrix * out,
-                     int rowsA, int rowsB, int colsB) nogil
-=======
                           double complex * dataB, int * indsB, int * indptrB,
                           CSR_Matrix * out,
                           int rowsA, int rowsB, int colsB) nogil
->>>>>>> 3df6103a
 
 cdef void _zcsr_transpose(CSR_Matrix * A, CSR_Matrix * B)
 
