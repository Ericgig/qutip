--- conflicted
+++ resolved
@@ -435,12 +435,8 @@
             row_start = self.cte.indptr[row]
             row_end = self.cte.indptr[row+1]
             for jj from row_start <= jj < row_end:
-<<<<<<< HEAD
-                tr += self.cte.data[jj]*oper[num_rows*self.cte.indices[jj] + row]
-=======
                 tr += self.cte.data[jj] * \
                       oper[num_rows * row + self.cte.indices[jj]]
->>>>>>> 852a74c7
         return tr
 
 
@@ -1213,8 +1209,7 @@
             row_start = self.indptr[row]
             row_end = self.indptr[row+1]
             for jj from row_start <= jj < row_end:
-<<<<<<< HEAD
-                tr += self.data_ptr[jj]*oper[num_rows*jj + row]
+                tr += self.data_ptr[jj] * oper[num_rows*row + self.indices[jj]]
         return tr
 
 
@@ -1310,8 +1305,4 @@
         return tr
 
     def call(self, double t, int data=0):
-        return self.base(t, data=data)
-=======
-                tr += self.data_ptr[jj] * oper[num_rows*row + self.indices[jj]]
-        return tr
->>>>>>> 852a74c7
+        return self.base(t, data=data)