# This file is part of QuTiP: Quantum Toolbox in Python.
#
#    Copyright (c) 2011 and later, Paul D. Nation and Robert J. Johansson.
#    All rights reserved.
#
#    Redistribution and use in source and binary forms, with or without
#    modification, are permitted provided that the following conditions are
#    met:
#
#    1. Redistributions of source code must retain the above copyright notice,
#       this list of conditions and the following disclaimer.
#
#    2. Redistributions in binary form must reproduce the above copyright
#       notice, this list of conditions and the following disclaimer in the
#       documentation and/or other materials provided with the distribution.
#
#    3. Neither the name of the QuTiP: Quantum Toolbox in Python nor the names
#       of its contributors may be used to endorse or promote products derived
#       from this software without specific prior written permission.
#
#    THIS SOFTWARE IS PROVIDED BY THE COPYRIGHT HOLDERS AND CONTRIBUTORS
#    "AS IS" AND ANY EXPRESS OR IMPLIED WARRANTIES, INCLUDING, BUT NOT
#    LIMITED TO, THE IMPLIED WARRANTIES OF MERCHANTABILITY AND FITNESS FOR A
#    PARTICULAR PURPOSE ARE DISCLAIMED. IN NO EVENT SHALL THE COPYRIGHT
#    HOLDER OR CONTRIBUTORS BE LIABLE FOR ANY DIRECT, INDIRECT, INCIDENTAL,
#    SPECIAL, EXEMPLARY, OR CONSEQUENTIAL DAMAGES (INCLUDING, BUT NOT
#    LIMITED TO, PROCUREMENT OF SUBSTITUTE GOODS OR SERVICES; LOSS OF USE,
#    DATA, OR PROFITS; OR BUSINESS INTERRUPTION) HOWEVER CAUSED AND ON ANY
#    THEORY OF LIABILITY, WHETHER IN CONTRACT, STRICT LIABILITY, OR TORT
#    (INCLUDING NEGLIGENCE OR OTHERWISE) ARISING IN ANY WAY OUT OF THE USE
#    OF THIS SOFTWARE, EVEN IF ADVISED OF THE POSSIBILITY OF SUCH DAMAGE.
###############################################################################
"""Time-dependent Quantum Object (Qobj) class.
"""
__all__ = ['QobjEvo']

from qutip.qobj import Qobj
import qutip.settings as qset
from qutip.interpolate import Cubic_Spline
from scipy.interpolate import CubicSpline, interp1d
from functools import partial, wraps
from types import FunctionType, BuiltinFunctionType
import numpy as np
from numbers import Number
from qutip.qobjevo_codegen import (_compile_str_single, _compiled_coeffs,
                                   _compiled_coeffs_python)
from qutip.cy.spmatfuncs import (cy_expect_rho_vec, cy_expect_psi,
                                 spmv, cy_spmm_tr)
from qutip.cy.cqobjevo import (CQobjCte, CQobjCteDense, CQobjEvoTd,
                                 CQobjEvoTdMatched, CQobjEvoTdDense)
from qutip.cy.cqobjevo_factor import (InterCoeffT, InterCoeffCte,
                                      InterpolateCoeff, StrCoeff,
                                      StepCoeffCte, StepCoeffT)
import pickle
import sys
import scipy
import os
from re import sub

if qset.has_openmp:
    from qutip.cy.openmp.cqobjevo_omp import (CQobjCteOmp, CQobjEvoTdOmp,
                                              CQobjEvoTdMatchedOmp)

safePickle = [False]
if sys.platform == 'win32':
    safePickle[0] = True

try:
    import cython
    use_cython = [True]
except:
    use_cython = [False]


def proj(x):
    if np.isfinite(x):
        return (x)
    else:
        return np.inf + 0j * np.imag(x)


str_env = {
    "sin": np.sin,
    "cos": np.cos,
    "tan": np.tan,
    "asin": np.arcsin,
    "acos": np.arccos,
    "atan": np.arctan,
    "pi": np.pi,
    "sinh": np.sinh,
    "cosh": np.cosh,
    "tanh": np.tanh,
    "asinh": np.arcsinh,
    "acosh": np.arccosh,
    "atanh": np.arctanh,
    "exp": np.exp,
    "log": np.log,
    "log10": np.log10,
    "erf": scipy.special.erf,
    "zerf": scipy.special.erf,
    "sqrt": np.sqrt,
    "real": np.real,
    "imag": np.imag,
    "conj": np.conj,
    "abs": np.abs,
    "norm": lambda x: np.abs(x)**2,
    "arg": np.angle,
    "proj": proj,
    "np": np,
    "spe": scipy.special}


class _file_list:
    """
    Contain temp a list .pyx to clean
    """
    def __init__(self):
        self.files = []

    def add(self, file_):
        self.files += [file_ + ".pyx"]

    def clean(self):
        to_del = []
        for i, file_ in enumerate(self.files):
            try:
                os.remove(file_)
                to_del.append(i)
            except Exception:
                if not os.path.isfile(file_):
                    to_del.append(i)

        for i in to_del[::-1]:
            del self.files[i]

    def __del__(self):
        self.clean()

coeff_files = _file_list()


class _StrWrapper:
    def __init__(self, code):
        self.code = "_out = " + code

    def __call__(self, t, args={}):
        env = {"t": t}
        env.update(args)
        exec(self.code, str_env, env)
        return env["_out"]

class _CubicSplineWrapper:
    # Using scipy's CubicSpline since Qutip's one
    # only accept linearly distributed tlist
    def __init__(self, tlist, coeff, args=None):
        self.coeff = coeff
        self.tlist = tlist
        try:
            use_step_func = args["_step_func_coeff"]
        except KeyError:
            use_step_func = 0
        if use_step_func:
            self.func = interp1d(
                self.tlist, self.coeff, kind="previous",
                bounds_error=False, fill_value=0.)
        else:
            self.func = CubicSpline(self.tlist, self.coeff)

    def __call__(self, t, args={}):
        return self.func([t])[0]

class _StateAsArgs:
    # old with state (f(t, psi, args)) to new (args["state"] = psi)
    def __init__(self, coeff_func):
        self.coeff_func = coeff_func

    def __call__(self, t, args={}):
        return self.coeff_func(t, args["_state_vec"], args)


# %%%%%%%%%%%%%%%%%%%%%%%%%%%%%%%%%%%%%%%%%
class StateArgs:
    """Object to indicate to use the state in args outside solver.
    args[key] = StateArgs(type, op)
    """
    def __init__(self, type="Qobj", op=None):
        self.dyn_args = (type, op)

    def __call__(self):
        return self.dyn_args

# %%%%%%%%%%%%%%%%%%%%%%%%%%%%%%%%%%%%%%%%%%
# object for each time dependent element of the QobjEvo
# qobj : the Qobj of element ([*Qobj*, f])
# get_coeff : a callable that take (t, args) and return the coeff at that t
# coeff : The coeff as a string, array or function as provided by the user.
# type : flag for the type of coeff
class EvoElement:
    def __init__(self, qobj, get_coeff, coeff, type):
        self.qobj = qobj
        self.get_coeff = get_coeff
        self.coeff = coeff
        self.type = type

    @classmethod
    def make(cls, list_):
        return cls(*list_)

    def __getitem__(self, i):
        if i == 0:
            return self.qobj
        if i == 1:
            return self.get_coeff
        if i == 2:
            return self.coeff
        if i == 3:
            return self.type


class QobjEvo:
    """A class for representing time-dependent quantum objects,
    such as quantum operators and states.

    The QobjEvo class is a representation of time-dependent Qutip quantum
    objects (Qobj). This class implements math operations :
        +,- : QobjEvo, Qobj
        * : Qobj, C-number
        / : C-number
    and some common linear operator/state operations. The QobjEvo
    are constructed from a nested list of Qobj with their time-dependent
    coefficients. The time-dependent coefficients are either a funciton, a
    string or a numpy array.

    For function format, the function signature must be f(t, args).
    *Examples*
        def f1_t(t, args):
            return np.exp(-1j * t * args["w1"])

        def f2_t(t, args):
            return np.cos(t * args["w2"])

        H = QobjEvo([H0, [H1, f1_t], [H2, f2_t]], args={"w1":1., "w2":2.})

    For string based coeffients, the string must be a compilable python code
    resulting in a complex. The following symbols are defined:
        sin cos tan asin acos atan pi
        sinh cosh tanh asinh acosh atanh
        exp log log10 erf zerf sqrt
        real imag conj abs norm arg proj
        numpy as np, and scipy.special as spe.
    *Examples*
        H = QobjEvo([H0, [H1, 'exp(-1j*w1*t)'], [H2, 'cos(w2*t)']],
                    args={"w1":1.,"w2":2.})

    For numpy array format, the array must be an 1d of dtype float or complex.
    A list of times (float64) at which the coeffients must be given (tlist).
    The coeffients array must have the same len as the tlist.
    The time of the tlist do not need to be equidistant, but must be sorted.
    By default, a cubic spline interpolation will be used for the coefficient
    at time t.
    If the coefficients are to be treated as step function, use the arguments
    args = {"_step_func_coeff": True}
    *Examples*
        tlist = np.logspace(-5,0,100)
        H = QobjEvo([H0, [H1, np.exp(-1j*tlist)], [H2, np.cos(2.*tlist)]],
                    tlist=tlist)

    args is a dict of (name:object). The name must be a valid variables string.
    Some solvers support arguments that update at each call:
    sesolve, mesolve, mcsolve:
        state can be obtained with:
            "state_vec":psi0, args["state_vec"] = state as 1D np.ndarray
            "state_mat":psi0, args["state_mat"] = state as 2D np.ndarray
            "state":psi0, args["state"] = state as Qobj

            This Qobj is the initial value.

        expectation values:
            "expect_op_n":0, args["expect_op_n"] = expect(e_ops[int(n)], state)
            expect is <phi|O|psi> or tr(state * O) depending on state dimensions

    mcsolve:
        collapse can be obtained with:
            "collapse":list => args[name] == list of collapse
            each collapse will be appended to the list as (time, which c_ops)

    Mixing the formats is possible, but not recommended.
    Mixing tlist will cause problem.

    Parameters
    ----------
    QobjEvo(Q_object=[], args={}, tlist=None)

    Q_object : array_like
        Data for vector/matrix representation of the quantum object.

    args : dictionary that contain the arguments for

    tlist : array_like
        List of times at which the numpy-array coefficients are applied. Times
        must be equidistant and start from 0.

    Attributes
    ----------
    cte : Qobj
        Constant part of the QobjEvo

    ops : list of EvoElement
        List of Qobj and the coefficients.
        [(Qobj, coefficient as a function, original coefficient,
            type, local arguments ), ... ]
        type :
            1: function
            2: string
            3: np.array
            4: Cubic_Spline

    args : map
        arguments of the coefficients

    dynamics_args : list
        arguments that change during evolution

    tlist : array_like
        List of times at which the numpy-array coefficients are applied.

    compiled : string
        Has the cython version of the QobjEvo been created

    compiled_qobjevo : cy_qobj (CQobjCte or CQobjEvoTd)
        Cython version of the QobjEvo

    coeff_get : callable object
        object called to obtain a list of coefficient at t

    coeff_files : list
        runtime created files to delete with the instance

    dummy_cte : bool
        is self.cte a empty Qobj

    const : bool
        Indicates if quantum object is Constant

    type : string
        information about the type of coefficient
            "string", "func", "array",
            "spline", "mixed_callable", "mixed_compilable"

    num_obj : int
        number of Qobj in the QobjEvo : len(ops) + (1 if not dummy_cte)

    use_cython : bool
        flag to compile string to cython or python

    safePickle : bool
        flag to not share pointers between thread


    Methods
    -------
    copy() :
        Create copy of Qobj

    arguments(new_args):
        Update the args of the object

    Math:
        +/- QobjEvo, Qobj, scalar:
            Addition is possible between QobjEvo and with Qobj or scalar
        -:
            Negation operator
        * Qobj, scalar:
            Product is possible with Qobj or scalar
        / scalar:
            It is possible to divide by scalar only
    conj()
        Return the conjugate of quantum object.

    dag()
        Return the adjoint (dagger) of quantum object.

    trans()
        Return the transpose of quantum object.

    _cdc()
        Return self.dag() * self.

    permute(order)
        Returns composite qobj with indices reordered.

    apply(f, *args, **kw_args)
        Apply the function f to every Qobj. f(Qobj) -> Qobj
        Return a modified QobjEvo and let the original one untouched

    apply_decorator(decorator, *args, str_mod=None,
                    inplace_np=False, **kw_args):
        Apply the decorator to each function of the ops.
        The *args and **kw_args are passed to the decorator.
        new_coeff_function = decorator(coeff_function, *args, **kw_args)
        str_mod : list of 2 elements
            replace the string : str_mod[0] + original_string + str_mod[1]
            *exemple: str_mod = ["exp(",")"]
        inplace_np:
            Change the numpy array instead of applying the decorator to the
            function reading the array. Some decorators create incorrect array.
            Transformations f'(t) = f(g(t)) create a missmatch between the
            array and the associated time list.

    tidyup(atol=1e-12)
        Removes small elements from quantum object.

    compress():
        Merge ops which are based on the same quantum object and coeff type.

    compile(code=False, matched=False, dense=False, omp=0):
        Create the associated cython object for faster usage.
        code: return the code generated for compilation of the strings.
        matched: the compiled object use sparse matrix with matching indices.
                    (experimental, no real advantage)
        dense: the compiled object use dense matrix.
        omp: (int) number of thread: the compiled object use spmvpy_openmp.

    __call__(t, data=False, state=None, args={}):
        Return the Qobj at time t.
        *Faster after compilation

    mul_mat(t, mat):
        Product of this at t time with the dense matrix mat.
        *Faster after compilation

    mul_vec(t, psi):
        Apply the quantum object (if operator, no check) to psi.
        More generaly, return the product of the object at t with psi.
        *Faster after compilation

    expect(t, psi, herm=False):
        Calculates the expectation value for the quantum object (if operator,
            no check) and state psi.
        Return only the real part if herm.
        *Faster after compilation

    to_list():
        Return the time-dependent quantum object as a list
    """

    def __init__(self, Q_object=[], args={}, copy=True,
                 tlist=None, state0=None, e_ops=[]):
        if isinstance(Q_object, QobjEvo):
            if copy:
                self._inplace_copy(Q_object)
            else:
                self.__dict__ = Q_object.__dict__
            if args:
                self.arguments(args)
                for i, dargs in enumerate(self.dynamics_args):
                    e_int = dargs[1] == "expect" and isinstance(dargs[2], int)
                    if e_ops and e_int:
                        self.dynamics_args[i] = (dargs[0], "expect",
                                                 e_ops[dargs[2]])
                if state0 is not None:
                    self._dynamics_args_update(0., state0)
            return

        self.const = False
        self.dummy_cte = False
        self.args = args.copy()
        self.dynamics_args = []
        self.cte = None
        self.tlist = tlist
        self.compiled = ""
        self.compiled_qobjevo = None
        self.coeff_get = None
        self.type = "none"
        self.omp = 0
        self.coeff_files = []
        self.use_cython = use_cython[0]
        self.safePickle = safePickle[0]

        if isinstance(Q_object, list) and len(Q_object) == 2:
            if isinstance(Q_object[0], Qobj) and not isinstance(Q_object[1],
                                                                (Qobj, list)):
                # The format is [Qobj, f/str]
                Q_object = [Q_object]

        op_type = self._td_format_check_single(Q_object, tlist)
        self.ops = []

        if isinstance(op_type, int):
            if op_type == 0:
                self.cte = Q_object
                self.const = True
                self.type = "cte"
            elif op_type == 1:
                raise Exception("The Qobj must not already be a function")
            elif op_type == -1:
                pass
        else:
            op_type_count = [0, 0, 0, 0]
            for type_, op in zip(op_type, Q_object):
                if type_ == 0:
                    if self.cte is None:
                        self.cte = op
                    else:
                        self.cte += op
                elif type_ == 1:
                    op_type_count[0] += 1
                    self.ops.append(EvoElement(op[0], op[1], op[1], "func"))
                elif type_ == 2:
                    op_type_count[1] += 1
                    self.ops.append(EvoElement(op[0], _StrWrapper(op[1]),
                                    op[1], "string"))
                elif type_ == 3:
                    op_type_count[2] += 1
                    self.ops.append(EvoElement(
                        op[0],
                        _CubicSplineWrapper(tlist, op[1], args=self.args),
                        op[1].copy(), "array"))
                elif type_ == 4:
                    op_type_count[3] += 1
                    self.ops.append(EvoElement(op[0], op[1], op[1], "spline"))

            nops = sum(op_type_count)
            if all([op_t == 0 for op_t in op_type]):
                self.type = "cte"
            elif op_type_count[0] == nops:
                self.type = "func"
            elif op_type_count[1] == nops:
                self.type = "string"
            elif op_type_count[2] == nops:
                self.type = "array"
            elif op_type_count[3] == nops:
                self.type = "spline"
            elif op_type_count[0]:
                self.type = "mixed_callable"
            else:
                self.type = "mixed_compilable"

            try:
                if not self.cte:
                    self.cte = self.ops[0].qobj
                    # test is all qobj are compatible (shape, dims)
                    for op in self.ops[1:]:
                        self.cte += op.qobj
                    self.cte *= 0.
                    self.dummy_cte = True
                else:
                    cte_copy = self.cte.copy()
                    # test is all qobj are compatible (shape, dims)
                    for op in self.ops:
                        cte_copy += op.qobj
            except Exception as e:
                raise TypeError("Qobj not compatible.") from e

            if not self.ops:
                self.const = True
        self.num_obj = (len(self.ops) if self.dummy_cte else len(self.ops) + 1)
        self._args_checks()
        if e_ops:
            for i, dargs in enumerate(self.dynamics_args):
                if dargs[1] == "expect" and isinstance(dargs[2], int):
                    self.dynamics_args[i] = (dargs[0], "expect",
                                             QobjEvo(e_ops[dargs[2]]))
        if state0 is not None:
            self._dynamics_args_update(0., state0)

    def _td_format_check_single(self, Q_object, tlist=None):
        op_type = []

        if isinstance(Q_object, Qobj):
            op_type = 0
        elif isinstance(Q_object, (FunctionType,
                                   BuiltinFunctionType, partial)):
            op_type = 1
        elif isinstance(Q_object, list):
            if (len(Q_object) == 0):
                op_type = -1
            for op_k in Q_object:
                if isinstance(op_k, Qobj):
                    op_type.append(0)
                elif isinstance(op_k, list):
                    if not isinstance(op_k[0], Qobj):
                        raise TypeError("Incorrect Q_object specification")
                    elif len(op_k) == 2:
                        if isinstance(op_k[1], Cubic_Spline):
                            op_type.append(4)
                        elif callable(op_k[1]):
                            op_type.append(1)
                        elif isinstance(op_k[1], str):
                            op_type.append(2)
                        elif isinstance(op_k[1], np.ndarray):
                            if not isinstance(tlist, np.ndarray) or not \
                                        len(op_k[1]) == len(tlist):
                                raise TypeError("Time list does not match")
                            op_type.append(3)
                        else:
                            raise TypeError("Incorrect Q_object specification")
                    else:
                        raise TypeError("Incorrect Q_object specification")
        else:
            raise TypeError("Incorrect Q_object specification")
        return op_type

    def _args_checks(self):
        statedims = [self.cte.dims[1],[1]]
        for key in self.args:
            if key == "state" or key == "state_qobj":
                self.dynamics_args += [(key, "Qobj", None)]
                if self.args[key] is None:
                    self.args[key] = Qobj(dims=statedims)

            if key == "state_mat":
                self.dynamics_args += [("state_mat", "mat", None)]
                if isinstance(self.args[key], Qobj):
                    self.args[key] = self.args[key].full()
                if self.args[key] is None:
                    self.args[key] = Qobj(dims=statedims).full()

            if key == "state_vec":
                self.dynamics_args += [("state_vec", "vec", None)]
                if isinstance(self.args[key], Qobj):
                    self.args[key] = self.args[key].full().ravel("F")
                if self.args[key] is None:
                    self.args[key] = Qobj(dims=statedims).full().ravel("F")

            if key.startswith("expect_op_"):
                e_op_num = int(key[10:])
                self.dynamics_args += [(key, "expect", e_op_num)]

            if isinstance(self.args[key], StateArgs):
                self.dynamics_args += [(key, *self.args[key]())]
                self.args[key] = 0.

    def _check_old_with_state(self, state):
        add_vec = False
        for op in self.ops:
            if op.type == "func":
                try:
                    op.get_coeff(0., self.args)
                except TypeError as e:
                    nfunc = _StateAsArgs(self.coeff)
                    op = EvoElement((op.qobj, nfunc, nfunc, "func"))
                    add_vec = True
        if add_vec:
            self.dynamics_args += [("_state_vec", "vec", None)]

    def __del__(self):
        for file_ in self.coeff_files:
            try:
                os.remove(file_)
            except:
                pass

    def __call__(self, t, data=False, state=None, args={}):
        try:
            t = float(t)
        except Exception as e:
            raise TypeError("t should be a real scalar.") from e

        if state is not None:
            self._dynamics_args_update(t, state)

        if args:
            if not isinstance(args, dict):
                raise TypeError("The new args must be in a dict")
            old_args = self.args.copy()
            old_compiled = self.compiled
            self.compiled = False
            self.args.update(args)
            op_t = self.__call__(t, data=data)
            self.args = old_args
            self.compiled = old_compiled
        elif self.const:
            if data:
                op_t = self.cte.data.copy()
            else:
                op_t = self.cte.copy()
        elif self.compiled and self.compiled.split()[0] != "dense":
            op_t = self.compiled_qobjevo.call(t, data)
        elif data:
            op_t = self.cte.data.copy()
            for part in self.ops:
                op_t += part.qobj.data * part.get_coeff(t, self.args)
        else:
            op_t = self.cte.copy()
            for part in self.ops:
                op_t += part.qobj * part.get_coeff(t, self.args)

        return op_t

    def _dynamics_args_update(self, t, state):
        if isinstance(state, Qobj):
            for name, what, op in self.dynamics_args:
                if what == "vec":
                    self.args[name] = state.full().ravel("F")
                elif what == "mat":
                    self.args[name] = state.full()
                elif what == "Qobj":
                    self.args[name] = state
                elif what == "expect":
                    self.args[name] = op.expect(t, state)

        elif isinstance(state, np.ndarray) and state.ndim == 1:
            s1 = self.cte.shape[1]
            for name, what, op in self.dynamics_args:
                if what == "vec":
                    self.args[name] = state
                elif what == "expect":
                    self.args[name] = op.expect(t, state)
                elif state.shape[0] == s1 and self.cte.issuper:
                    new_l = int(np.sqrt(s1))
                    mat = state.reshape((new_l, new_l), order="F")
                    if what == "mat":
                        self.args[name] = mat
                    elif what == "Qobj":
                        self.args[name] = Qobj(mat, dims=self.cte.dims[1])
                elif state.shape[0] == s1:
                    mat = state.reshape((-1,1))
                    if what == "mat":
                        self.args[name] = mat
                    elif what == "Qobj":
                        self.args[name] = Qobj(mat, dims=[self.cte.dims[1],[1]])
                elif state.shape[0] == s1*s1:
                    new_l = int(np.sqrt(s1))
                    mat = state.reshape((new_l, new_l), order="F")
                    if what == "mat":
                        self.args[name] = mat
                    elif what == "Qobj":
                        self.args[name] = Qobj(mat, dims=[self.cte.dims[1],
                                                          self.cte.dims[1]])

        elif isinstance(state, np.ndarray) and state.ndim == 2:
            s1 = self.cte.shape[1]
            new_l = int(np.sqrt(s1))
            for name, what, op in self.dynamics_args:
                if what == "vec":
                    self.args[name] = state.ravel("F")
                elif what == "mat":
                    self.args[name] = state
                elif what == "expect":
                    self.args[name] = op.expect(t, state)
                elif state.shape[1] == 1:
                    self.args[name] = Qobj(state, dims=[self.cte.dims[1],[1]])
                elif state.shape[1] == s1:
                    self.args[name] = Qobj(state, dims=self.cte.dims)
                else:
                    self.args[name] = Qobj(state)

        else:
            raise TypeError("state must be a Qobj or np.ndarray")

    def copy(self):
        new = QobjEvo(self.cte.copy())
        new.const = self.const
        new.args = self.args.copy()
        new.dynamics_args = self.dynamics_args.copy()
        new.tlist = self.tlist
        new.dummy_cte = self.dummy_cte
        new.num_obj = self.num_obj
        new.type = self.type
        new.compiled = False
        new.compiled_qobjevo = None
        new.coeff_get = None
        new.coeff_files = []
        new.use_cython = self.use_cython
        new.safePickle = self.safePickle

        for op in self.ops:
            if op.type == "array":
                new_coeff = op.coeff.copy()
            else:
                new_coeff = op.coeff
            new.ops.append(EvoElement(op.qobj.copy(), op.get_coeff,
                                      new_coeff, op.type))

        return new

    def _inplace_copy(self, other):
        self.cte = other.cte
        self.const = other.const
        self.args = other.args.copy()
        self.dynamics_args = other.dynamics_args
        self.tlist = other.tlist
        self.dummy_cte = other.dummy_cte
        self.num_obj = other.num_obj
        self.type = other.type
        self.compiled = ""
        self.compiled_qobjevo = None
        self.coeff_get = None
        self.ops = []
        self.coeff_files = []
        self.use_cython = other.use_cython
        self.safePickle = other.safePickle

        for op in other.ops:
            if op.type == "array":
                new_coeff = op.coeff.copy()
            else:
                new_coeff = op.coeff
            self.ops.append(EvoElement(op.qobj.copy(), op.get_coeff,
                                       new_coeff, op.type))

    def arguments(self, new_args):
        if not isinstance(new_args, dict):
            raise TypeError("The new args must be in a dict")
        # remove dynamics_args that are to be refreshed
        self.dynamics_args = [dargs for dargs in self.dynamics_args
                              if dargs[0] not in new_args]
        self.args.update(new_args)
        self._args_checks()
        if self.compiled and self.compiled.split()[2] is not "cte":
            if isinstance(self.coeff_get, StrCoeff):
                self.coeff_get.set_args(self.args)
                self.coeff_get._set_dyn_args(self.dynamics_args)
            elif isinstance(self.coeff_get, _UnitedFuncCaller):
                self.coeff_get.set_args(self.args, self.dynamics_args)

    def solver_set_args(self, new_args, state, e_ops):
        self.dynamics_args = []
        self.args.update(new_args)
        self._args_checks()
        for i, dargs in enumerate(self.dynamics_args):
            if dargs[1] == "expect" and isinstance(dargs[2], int):
                self.dynamics_args[i] = (dargs[0], "expect",
                                         QobjEvo(e_ops[dargs[2]]))
                if self.compiled:
                    self.dynamics_args[i][2].compile()
        self._dynamics_args_update(0., state)
        if self.compiled and self.compiled.split()[2] is not "cte":
            if isinstance(self.coeff_get, StrCoeff):
                self.coeff_get.set_args(self.args)
                self.coeff_get._set_dyn_args(self.dynamics_args)
            elif isinstance(self.coeff_get, _UnitedFuncCaller):
                self.coeff_get.set_args(self.args, self.dynamics_args)

    def to_list(self):
        list_qobj = []
        if not self.dummy_cte:
            list_qobj.append(self.cte)
        for op in self.ops:
            list_qobj.append([op.qobj, op.coeff])
        return list_qobj

    # Math function
    def __add__(self, other):
        res = self.copy()
        res += other
        return res

    def __radd__(self, other):
        res = self.copy()
        res += other
        return res

    def __iadd__(self, other):
        if isinstance(other, QobjEvoFunc):
            return NotImplemented
        elif isinstance(other, QobjEvo):
            self.cte += other.cte
            l = len(self.ops)
            for op in other.ops:
                if op.type == "array":
                    new_coeff = op.coeff.copy()
                else:
                    new_coeff = op.coeff
                self.ops.append(EvoElement(op.qobj.copy(), op.get_coeff,
                                           new_coeff, op.type))
                l += 1
            self.args.update(**other.args)
            self.dynamics_args += other.dynamics_args
            self.const = self.const and other.const
            self.dummy_cte = self.dummy_cte and other.dummy_cte
            if self.type != other.type:
                if self.type in ["func", "mixed_callable"] or \
                        other.type in ["func", "mixed_callable"]:
                    self.type = "mixed_callable"
                else:
                    self.type = "mixed_compilable"
            self.compiled = ""
            self.compiled_qobjevo = None
            self.coeff_get = None

            if self.tlist is None:
                self.tlist = other.tlist
            else:
                if other.tlist is None:
                    pass
                elif len(other.tlist) != len(self.tlist) or \
                        other.tlist[-1] != self.tlist[-1]:
                    raise Exception("tlist are not compatible")
        else:
            self.cte += other
            self.dummy_cte = False

        self.num_obj = (len(self.ops) if self.dummy_cte else len(self.ops) + 1)
        self._reset_type()
        return self

    def __sub__(self, other):
        res = self.copy()
        res -= other
        return res

    def __rsub__(self, other):
        res = -self.copy()
        res += other
        return res

    def __isub__(self, other):
        self += (-other)
        return self

    def __mul__(self, other):
        res = self.copy()
        res *= other
        return res

    def __rmul__(self, other):
        res = self.copy()
        if isinstance(other, Qobj):
            res.cte = other * res.cte
            for op in res.ops:
                op.qobj = other * op.qobj
            return res
        elif isinstance(other, QobjEvoFunc):
            return NotImplemented
        else:
            res *= other
            return res

    def __imul__(self, other):
        if isinstance(other, Qobj) or isinstance(other, Number):
            self.cte *= other
            for op in self.ops:
                op.qobj *= other
        elif isinstance(other, QobjEvoFunc):
            return NotImplemented
        elif isinstance(other, QobjEvo):
            if other.const:
                self.cte *= other.cte
                for op in self.ops:
                    op.qobj *= other.cte
            elif self.const:
                cte = self.cte.copy()
                self = other.copy()
                self.cte = cte * self.cte
                for op in self.ops:
                    op.qobj = cte*op.qobj
            else:
                cte = self.cte.copy()
                self.cte *= other.cte
                new_terms = []
                old_ops = self.ops
                if not other.dummy_cte:
                    for op in old_ops:
                        new_terms.append(self._ops_mul_cte(op, other.cte, "R"))
                if not self.dummy_cte:
                    for op in other.ops:
                        new_terms.append(self._ops_mul_cte(op, cte, "L"))

                for op_left in old_ops:
                    for op_right in other.ops:
                        new_terms.append(self._ops_mul_(op_left,
                                                        op_right))
                self.ops = new_terms
                self.args.update(other.args)
                self.dynamics_args += other.dynamics_args
                self.dummy_cte = self.dummy_cte and other.dummy_cte
                self.num_obj = (len(self.ops) if
                              self.dummy_cte else len(self.ops) + 1)
            self._reset_type()

        else:
            raise TypeError("QobjEvo can only be multiplied"
                            " with QobjEvo, Qobj or numbers")
        return self

    def __div__(self, other):
        if isinstance(other, (int, float, complex,
                              np.integer, np.floating, np.complexfloating)):
            res = self.copy()
            res *= other**(-1)
            return res
        else:
            raise TypeError('Incompatible object for division')

    def __idiv__(self, other):
        if isinstance(other, (int, float, complex,
                              np.integer, np.floating, np.complexfloating)):
            self *= other**(-1)
        else:
            raise TypeError('Incompatible object for division')
        return self

    def __truediv__(self, other):
        return self.__div__(other)

    def __neg__(self):
        res = self.copy()
        res.cte = -res.cte
        for op in res.ops:
            op.qobj = -op.qobj
        return res

    def _ops_mul_(self, opL, opR):
        new_f = _Prod(opL.get_coeff, opR.get_coeff)
        new_op = [opL.qobj*opR.qobj, new_f, None, 0]
        if opL.type == opR.type and opL.type == "string":
            new_op[2] = "(" + opL.coeff + ") * (" + opR.coeff + ")"
            new_op[3] = "string"
        elif opL[3] == opR[3] and opL[3] == "array":
            new_op[2] = opL[2]*opR[2]
            new_op[3] = "array"
        else:
            new_op[2] = new_f
            new_op[3] = "func"
            if self.type not in ["func", "mixed_callable"]:
                self.type = "mixed_callable"
        return EvoElement.make(new_op)

    def _ops_mul_cte(self, op, cte, side):
        new_op = [None, op.get_coeff, op.coeff, op.type]
        if side == "R":
            new_op[0] = op.qobj * cte
        if side == "L":
            new_op[0] = cte * op.qobj
        return EvoElement.make(new_op)

    # Transformations
    def trans(self):
        res = self.copy()
        res.cte = res.cte.trans()
        for op in res.ops:
            op.qobj = op.qobj.trans()
        return res

    def conj(self):
        res = self.copy()
        res.cte = res.cte.conj()
        for op in res.ops:
            op.qobj = op.qobj.conj()
        res._f_conj()
        return res

    def dag(self):
        res = self.copy()
        res.cte = res.cte.dag()
        for op in res.ops:
            op.qobj = op.qobj.dag()
        res._f_conj()
        return res

    def _cdc(self):
        """return a.dag * a """
        if not self.num_obj == 1:
            res = self.dag()
            res *= self
        else:
            res = self.copy()
            res.cte = res.cte.dag() * res.cte
            for op in res.ops:
                op.qobj = op.qobj.dag() * op.qobj
            res._f_norm2()
        return res

    def _prespostdag(self):
        """return spre(a) * spost(a.dag()) """
        return self.spre() * self.dag().spost()

    def spre(self):
        return self.apply(spre)

    def spost(self):
        return self.apply(spost)

    def liouvillian(self, c_ops, chi):
        L = self.apply(liouvillian)
        if not chi:
            chi = [0] * len(c_ops)
        for c_op, chi_ in zip(c_ops, chi):
            L += lindblad_dissipator(c_op, chi=chi_)
        return L

    def lindblad_dissipator(self, chi=0):
        if chi is None:
            chi = 0
        ccd = self._prespostdag() * np.exp(1j * chi)
        cdc = self._cdc()
        return ccd - 0.5 * spre(cdc) - 0.5 * spost(cdc)

    # Unitary function of Qobj
    def tidyup(self, atol=1e-12):
        self.cte = self.cte.tidyup(atol)
        for op in self.ops:
            op.qobj = op.qobj.tidyup(atol)
        return self

    def _compress_make_set(self):
        sets = []
        callable_flags = ["func", "spline"]
        for i, op1 in enumerate(self.ops):
            already_matched = False
            for _set in sets:
                already_matched = already_matched or i in _set
            if not already_matched:
                this_set = [i]
                for j, op2 in enumerate(self.ops[i+1:]):
                    if op1.qobj == op2.qobj:
                        same_flag = op1.type == op2.type
                        callable_1 = op1.type in callable_flags
                        callable_2 = op2.type in callable_flags
                        if (same_flag or (callable_1 and callable_2)):
                            this_set.append(j+i+1)
                sets.append(this_set)

        fsets = []
        for i, op1 in enumerate(self.ops):
            already_matched = False
            for _set in fsets:
                already_matched = already_matched or i in _set
            if not already_matched:
                this_set = [i]
                for j, op2 in enumerate(self.ops[i+1:]):
                    if op1.type != op2.type:
                        pass
                    elif op1.type is "array":
                        if np.allclose(op1.coeff, op2.coeff):
                            this_set.append(j+i+1)
                    else:
                        if op1.coeff is op2.coeff:
                            this_set.append(j+i+1)
                fsets.append(this_set)
        return sets, fsets

    def _compress_merge_qobj(self, sets):
        callable_flags = ["func", "spline"]
        new_ops = []
        for _set in sets:
            if len(_set) == 1:
                new_ops.append(self.ops[_set[0]])

            elif self.ops[_set[0]].type in callable_flags:
                new_op = [self.ops[_set[0]].qobj, None, None, "func"]
                fs = []
                for i in _set:
                    fs += [self.ops[i].get_coeff]
                new_op[1] = _Add(fs)
                new_op[2] = new_op[1]
                new_ops.append(EvoElement.make(new_op))

            elif self.ops[_set[0]].type is "string":
                new_op = [self.ops[_set[0]].qobj, None, None, "string"]
                new_str = "(" + self.ops[_set[0]].coeff + ")"
                for i in _set[1:]:
                    new_str += " + (" + self.ops[i].coeff + ")"
                new_op[1] = _StrWrapper(new_str)
                new_op[2] = new_str
                new_ops.append(EvoElement.make(new_op))

            elif self.ops[_set[0]].type is "array":
                new_op = [self.ops[_set[0]].qobj, None, None, "array"]
                new_array = (self.ops[_set[0]].coeff).copy()
                for i in _set[1:]:
                    new_array += self.ops[i].coeff
                new_op[2] = new_array
                new_op[1] = _CubicSplineWrapper(
                    self.tlist, new_array, args=self.args)
                new_ops.append(EvoElement.make(new_op))

        self.ops = new_ops

    def _compress_merge_func(self, fsets):
        new_ops = []
        for _set in fsets:
            base = self.ops[_set[0]]
            new_op = [None, base.get_coeff, base.coeff, base.type]
            if len(_set) == 1:
                new_op[0] = base.qobj
            else:
                new_op[0] = base.qobj.copy()
                for i in _set[1:]:
                    new_op[0] += self.ops[i].qobj
            new_ops.append(EvoElement.make(new_op))
        self.ops = new_ops

    def compress(self):
        self.tidyup()
        sets, fsets = self._compress_make_set()
        N_sets = len(sets)
        N_fsets = len(fsets)
        num_ops = len(self.ops)

        if N_sets < num_ops and N_fsets < num_ops:
            # Both could be better
            self.compiled = ""
            self.compiled_qobjevo = None
            self.coeff_get = None
            if N_sets < N_fsets:
                self._compress_merge_qobj(sets)
            else:
                self._compress_merge_func(fsets)
            sets, fsets = self._compress_make_set()
            N_sets = len(sets)
            N_fsets = len(fsets)
            num_ops = len(self.ops)

        if N_sets < num_ops:
            self.compiled = ""
            self.compiled_qobjevo = None
            self.coeff_get = None
            self._compress_merge_qobj(sets)
        elif N_fsets < num_ops:
            self.compiled = ""
            self.compiled_qobjevo = None
            self.coeff_get = None
            self._compress_merge_func(fsets)
        self._reset_type()

    def _reset_type(self):
        op_type_count = [0, 0, 0, 0]
        for op in self.ops:
            if op.type == "func":
                op_type_count[0] += 1
            elif op.type == "string":
                op_type_count[1] += 1
            elif op.type == "array":
                op_type_count[2] += 1
            elif op.type == "spline":
                op_type_count[3] += 1

        nops = sum(op_type_count)
        if not self.ops and self.dummy_cte is False:
            self.type = "cte"
        elif op_type_count[0] == nops:
            self.type = "func"
        elif op_type_count[1] == nops:
            self.type = "string"
        elif op_type_count[2] == nops:
            self.type = "array"
        elif op_type_count[3] == nops:
            self.type = "spline"
        elif op_type_count[0]:
            self.type = "mixed_callable"
        else:
            self.type = "mixed_compilable"

        self.num_obj = (len(self.ops) if self.dummy_cte else len(self.ops) + 1)

    def permute(self, order):
        res = self.copy()
        res.cte = res.cte.permute(order)
        for op in res.ops:
            op.qobj = op.qobj.permute(order)
        return res

    # function to apply custom transformations
    def apply(self, function, *args, **kw_args):
        self.compiled = ""
        res = self.copy()
        cte_res = function(res.cte, *args, **kw_args)
        if not isinstance(cte_res, Qobj):
            raise TypeError("The function must return a Qobj")
        res.cte = cte_res
        for op in res.ops:
            op.qobj = function(op.qobj, *args, **kw_args)
        return res

    def _f_norm2(self):
        self.compiled = ""
        new_ops = []
        for op in self.ops:
            new_op = [op.qobj, None, None, op.type]
            if op.type == "func":
                new_op[1] = _Norm2(op.get_coeff)
                new_op[2] = new_op[1]
            elif op.type == "string":
                new_op[2] = "norm(" + op.coeff + ")"
                new_op[1] = _StrWrapper(new_op[2])
            elif op.type == "array":
                new_op[2] = np.abs(op.coeff)**2
                new_op[1] = _CubicSplineWrapper(
                    self.tlist, new_op[2], args=self.args)
            elif op.type == "spline":
                new_op[1] = _Norm2(op.get_coeff)
                new_op[2] = new_op[1]
                new_op[3] = "func"
                self.type = "mixed_callable"
            new_ops.append(EvoElement.make(new_op))
        self.ops = new_ops
        return self

    def _f_conj(self):
        self.compiled = ""
        new_ops = []
        for op in self.ops:
            new_op = [op.qobj, None, None, op.type]
            if op.type == "func":
                new_op[1] = _Conj(op.get_coeff)
                new_op[2] = new_op[1]
            elif op.type == "string":
                new_op[2] = "conj(" + op.coeff + ")"
                new_op[1] = _StrWrapper(new_op[2])
            elif op.type == "array":
                new_op[2] = np.conj(op.coeff)
                new_op[1] = _CubicSplineWrapper(
                    self.tlist, new_op[2], args=self.args)
            elif op.type == "spline":
                new_op[1] = _Conj(op.get_coeff)
                new_op[2] = new_op[1]
                new_op[3] = "func"
                self.type = "mixed_callable"
            new_ops.append(EvoElement.make(new_op))
        self.ops = new_ops
        return self

    def _shift(self):
        self.compiled = ""
        self.args.update({"_t0": 0})
        new_ops = []
        for op in self.ops:
            new_op = [op.qobj, None, None, op.type]
            if op.type == "func":
                new_op[1] = _Shift(op.get_coeff)
                new_op[2] = new_op[1]
            elif op.type == "string":
                new_op[2] = sub("(?<=[^0-9a-zA-Z_])t(?=[^0-9a-zA-Z_])",
                                "(t+_t0)", " " + op.coeff + " ")
                new_op[1] = _StrWrapper(new_op[2])
            elif op.type == "array":
                new_op[2] = _Shift(op.get_coeff)
                new_op[1] = new_op[1]
                new_op[3] = "func"
                self.type = "mixed_callable"
            elif op.type == "spline":
                new_op[1] = _Shift(op.get_coeff)
                new_op[2] = new_op[1]
                new_op[3] = "func"
                self.type = "mixed_callable"
            new_ops.append(EvoElement.make(new_op))
        self.ops = new_ops
        return self

    def expect(self, t, state, herm=0):
        if not isinstance(t, (int, float)):
            raise TypeError("The time need to be a real scalar")
        if isinstance(state, Qobj):
            if self.cte.dims[1] == state.dims[0]:
                vec = state.full().ravel("F")
            elif self.cte.dims[1] == state.dims:
                vec = state.full().ravel("F")
            else:
                raise Exception("Dimensions do not fit")
        elif isinstance(state, np.ndarray):
            vec = state.ravel("F")
        else:
            raise TypeError("The vector must be an array or Qobj")

        if vec.shape[0] == self.cte.shape[1]:
            if self.compiled:
                exp = self.compiled_qobjevo.expect(t, vec)
            elif self.cte.issuper:
                self._dynamics_args_update(t, state)
                exp = cy_expect_rho_vec(self.__call__(t, data=True), vec, 0)
            else:
                self._dynamics_args_update(t, state)
                exp = cy_expect_psi(self.__call__(t, data=True), vec, 0)
        elif vec.shape[0] == self.cte.shape[1]**2:
            if self.compiled:
                exp = self.compiled_qobjevo.overlapse(t, vec)
            else:
                self._dynamics_args_update(t, state)
                exp = (self.__call__(t, data=True) *
                       vec.reshape((self.cte.shape[1],
                                    self.cte.shape[1])).T).trace()
        else:
            raise Exception("The shapes do not match")

        if herm:
            return exp.real
        else:
            return exp

    def mul_vec(self, t, vec):
        was_Qobj = False
        if not isinstance(t, (int, float)):
            raise TypeError("the time need to be a real scalar")
        if isinstance(vec, Qobj):
            if self.cte.dims[1] != vec.dims[0]:
                raise Exception("Dimensions do not fit")
            was_Qobj = True
            dims = vec.dims
            vec = vec.full().ravel()
        elif not isinstance(vec, np.ndarray):
            raise TypeError("The vector must be an array or Qobj")
        if vec.ndim != 1:
            raise Exception("The vector must be 1d")
        if vec.shape[0] != self.cte.shape[1]:
            raise Exception("The length do not match")

        if self.compiled:
            out = self.compiled_qobjevo.mul_vec(t, vec)
        else:
            self._dynamics_args_update(t, vec)
            out = spmv(self.__call__(t, data=True), vec)

        if was_Qobj:
            return Qobj(out, dims=dims)
        else:
            return out

    def mul_mat(self, t, mat):
        was_Qobj = False
        if not isinstance(t, (int, float)):
            raise TypeError("the time need to be a real scalar")
        if isinstance(mat, Qobj):
            if self.cte.dims[1] != mat.dims[0]:
                raise Exception("Dimensions do not fit")
            was_Qobj = True
            dims = mat.dims
            mat = mat.full()
        if not isinstance(mat, np.ndarray):
            raise TypeError("The vector must be an array or Qobj")
        if mat.ndim != 2:
            raise Exception("The matrice must be 2d")
        if mat.shape[0] != self.cte.shape[1]:
            raise Exception("The length do not match")

        if self.compiled:
            out = self.compiled_qobjevo.mul_mat(t, mat)
        else:
            self._dynamics_args_update(t, mat)
            out = self.__call__(t, data=True) * mat

        if was_Qobj:
            return Qobj(out, dims=dims)
        else:
            return out

    def compile(self, code=False, matched=False, dense=False, omp=0):
        self.tidyup()
        Code = None
        if self.compiled:
            return
        for _, _, op in self.dynamics_args:
            if isinstance(op, QobjEvo):
                op.compile(code, matched, dense, omp)
        if not qset.has_openmp:
            omp = 0
        if omp:
            nnz = [self.cte.data.nnz]
            for part in self.ops:
                nnz += [part.qobj.data.nnz]
            if all(qset.openmp_thresh < nz for nz in nnz):
                omp = 0

        if self.const:
            if dense:
                self.compiled_qobjevo = CQobjCteDense()
                self.compiled = "dense single cte"
            elif omp:
                self.compiled_qobjevo = CQobjCteOmp()
                self.compiled = "csr omp cte"
                self.compiled_qobjevo.set_threads(omp)
                self.omp = omp
            else:
                self.compiled_qobjevo = CQobjCte()
                self.compiled = "csr single cte"
            self.compiled_qobjevo.set_data(self.cte)
        else:
            if matched:
                if omp:
                    self.compiled_qobjevo = CQobjEvoTdMatchedOmp()
                    self.compiled = "matched omp "
                    self.compiled_qobjevo.set_threads(omp)
                    self.omp = omp
                else:
                    self.compiled_qobjevo = CQobjEvoTdMatched()
                    self.compiled = "matched single "
            elif dense:
                self.compiled_qobjevo = CQobjEvoTdDense()
                self.compiled = "dense single "
            elif omp:
                self.compiled_qobjevo = CQobjEvoTdOmp()
                self.compiled = "csr omp "
                self.compiled_qobjevo.set_threads(omp)
                self.omp = omp
            else:
                self.compiled_qobjevo = CQobjEvoTd()
                self.compiled = "csr single "
            self.compiled_qobjevo.set_data(self.cte, self.ops)
            self.compiled_qobjevo.has_dyn_args(bool(self.dynamics_args))

            if self.type in ["func"]:
                # funclist = []
                # for part in self.ops:
                #    funclist.append(part.get_coeff)
                funclist = [part.get_coeff for part in self.ops]
                self.coeff_get = _UnitedFuncCaller(funclist, self.args,
                                                   self.dynamics_args, self.cte)
                self.compiled += "pyfunc"
                self.compiled_qobjevo.set_factor(func=self.coeff_get)

            elif self.type in ["mixed_callable"] and self.use_cython:
                funclist = []
                for part in self.ops:
                    if isinstance(part.get_coeff, _StrWrapper):
                        get_coeff, file_ = _compile_str_single(
                                                                part.coeff,
                                                                self.args)
                        coeff_files.add(file_)
                        self.coeff_files.append(file_)
                        funclist.append(get_coeff)
                    else:
                        funclist.append(part.get_coeff)

                self.coeff_get = _UnitedFuncCaller(funclist, self.args,
                                                   self.dynamics_args,
                                                   self.cte)
                self.compiled += "pyfunc"
                self.compiled_qobjevo.set_factor(func=self.coeff_get)
            elif self.type in ["mixed_callable"]:
                funclist = [part.get_coeff for part in self.ops]
                _UnitedStrCaller, Code, file_ = _compiled_coeffs_python(
                                                        self.ops,
                                                        self.args,
                                                        self.dynamics_args,
                                                        self.tlist)
                coeff_files.add(file_)
                self.coeff_files.append(file_)
                self.coeff_get = _UnitedStrCaller(funclist, self.args,
                                                  self.dynamics_args,
                                                  self.cte)
                self.compiled_qobjevo.set_factor(func=self.coeff_get)
                self.compiled += "pyfunc"
            elif self.type in ["string", "mixed_compilable"]:
                if self.use_cython:
                    # All factor can be compiled
                    self.coeff_get, Code, file_ = _compiled_coeffs(
                                                        self.ops,
                                                        self.args,
                                                        self.dynamics_args,
                                                        self.tlist)
                    coeff_files.add(file_)
                    self.coeff_files.append(file_)
                    self.compiled_qobjevo.set_factor(obj=self.coeff_get)
                    self.compiled += "cyfactor"
                else:
                    # All factor can be compiled
                    _UnitedStrCaller, Code, file_ = _compiled_coeffs_python(
                                                        self.ops,
                                                        self.args,
                                                        self.dynamics_args,
                                                        self.tlist)
                    coeff_files.add(file_)
                    self.coeff_files.append(file_)
                    funclist = [part.get_coeff for part in self.ops]
                    self.coeff_get = _UnitedStrCaller(funclist, self.args,
                                                      self.dynamics_args,
                                                      self.cte)
                    self.compiled_qobjevo.set_factor(func=self.coeff_get)
                    self.compiled += "pyfunc"

            elif self.type == "array":
                try:
                    use_step_func = self.args["_step_func_coeff"]
                except KeyError:
                    use_step_func = 0
                if np.allclose(np.diff(self.tlist),
                            self.tlist[1] - self.tlist[0]):
                    if use_step_func:
                        self.coeff_get = StepCoeffCte(
                            self.ops, None, self.tlist)
                    else:
                        self.coeff_get = InterCoeffCte(
                            self.ops, None, self.tlist)
                else:
                    if use_step_func:
                        self.coeff_get = StepCoeffT(
                            self.ops, None, self.tlist)
                    else:
                        self.coeff_get = InterCoeffT(
                            self.ops, None, self.tlist)
                self.compiled += "cyfactor"
                self.compiled_qobjevo.set_factor(obj=self.coeff_get)

            elif self.type == "spline":
                self.coeff_get = InterpolateCoeff(self.ops, None, None)
                self.compiled += "cyfactor"
                self.compiled_qobjevo.set_factor(obj=self.coeff_get)

            else:
                pass

            coeff_files.clean()
            if code:
                return Code

    def _get_coeff(self, t):
        out = []
        for part in self.ops:
            out.append(part.get_coeff(t, self.args))
        return out

    def __getstate__(self):
        _dict_ = {key: self.__dict__[key]
                  for key in self.__dict__ if key is not "compiled_qobjevo"}
        if self.compiled:
            return (_dict_, self.compiled_qobjevo.__getstate__())
        else:
            return (_dict_,)

    def __setstate__(self, state):
        self.__dict__ = state[0]
        self.compiled_qobjevo = None
        if self.compiled:
            mat_type, threading, td =  self.compiled.split()
            if mat_type == "csr":
                if self.safePickle:
                    # __getstate__ and __setstate__ of compiled_qobjevo pass pointers
                    # In 'safe' mod, these pointers are not used.
                    if td == "cte":
                        if threading == "single":
                            self.compiled_qobjevo = CQobjCte()
                            self.compiled_qobjevo.set_data(self.cte)
                        elif threading == "omp":
                            self.compiled_qobjevo = CQobjCteOmp()
                            self.compiled_qobjevo.set_data(self.cte)
                            self.compiled_qobjevo.set_threads(self.omp)
                    else:
                        # time dependence is pyfunc or cyfactor
                        if threading == "single":
                            self.compiled_qobjevo = CQobjEvoTd()
                            self.compiled_qobjevo.set_data(self.cte, self.ops)
                        elif threading == "omp":
                            self.compiled_qobjevo = CQobjEvoTdOmp()
                            self.compiled_qobjevo.set_data(self.cte, self.ops)
                            self.compiled_qobjevo.set_threads(self.omp)

                        if td == "pyfunc":
                            self.compiled_qobjevo.set_factor(func=self.coeff_get)
                        elif td == "cyfactor":
                            self.compiled_qobjevo.set_factor(obj=self.coeff_get)
                else:
                    if td == "cte":
                        if threading == "single":
                            self.compiled_qobjevo = CQobjCte.__new__(CQobjCte)
                        elif threading == "omp":
                            self.compiled_qobjevo = CQobjCteOmp.__new__(CQobjCteOmp)
                            self.compiled_qobjevo.set_threads(self.omp)
                    else:
                        # time dependence is pyfunc or cyfactor
                        if threading == "single":
                            self.compiled_qobjevo = CQobjEvoTd.__new__(CQobjEvoTd)
                        elif threading == "omp":
                            self.compiled_qobjevo = CQobjEvoTdOmp.__new__(CQobjEvoTdOmp)
                            self.compiled_qobjevo.set_threads(self.omp)
                    self.compiled_qobjevo.__setstate__(state[1])

            elif mat_type == "dense":
                if td == "cte":
                    self.compiled_qobjevo = \
                        CQobjCteDense.__new__(CQobjCteDense)
                else:
                    CQobjEvoTdDense.__new__(CQobjEvoTdDense)
                self.compiled_qobjevo.__setstate__(state[1])

            elif mat_type == "matched":
                if threading == "single":
                    self.compiled_qobjevo = \
                        CQobjEvoTdMatched.__new__(CQobjEvoTdMatched)
                elif threading == "omp":
                    self.compiled_qobjevo = \
                        CQobjEvoTdMatchedOmp.__new__(CQobjEvoTdMatchedOmp)
                    self.compiled_qobjevo.set_threads(self.omp)
                self.compiled_qobjevo.__setstate__(state[1])


# Function defined inside another function cannot be pickled,
# Using class instead
class _UnitedFuncCaller:
    def __init__(self, funclist, args, dynamics_args, cte):
        self.funclist = funclist
        self.args = args
        self.dynamics_args = dynamics_args
        self.dims = cte.dims
        self.shape = cte.shape

    def set_args(self, args, dynamics_args):
        self.args = args
        self.dynamics_args = dynamics_args

    def dyn_args(self, t, state, shape):
        # 1d array are to F ordered
        mat = state.reshape(shape, order="F")
        for name, what, op in self.dynamics_args:
            if what == "vec":
                self.args[name] = state
            elif what == "mat":
                self.args[name] = mat
            elif what == "Qobj":
                if self.shape[1] == shape[1]:  # oper
                    self.args[name] = Qobj(mat, dims=self.dims)
                elif shape[1] == 1: # ket
                    self.args[name] = Qobj(mat, dims=[self.dims[1],[1]])
                else:  # rho
                    self.args[name] = Qobj(mat, dims=self.dims[1])
            elif what == "expect":
                if shape[1] == op.cte.shape[1]: # same shape as object
                    self.args[name] = op.mul_mat(t, mat).trace()
                else:
                    self.args[name] = op.expect(t, state)

    def __call__(self, t, args={}):
        if args:
            now_args = self.args.copy()
            now_args.update(args)
        else:
            now_args = self.args
        out = []
        for func in self.funclist:
            out.append(func(t, now_args))
        return out

    def get_args(self):
        return self.args


class _Norm2():
    def __init__(self, f):
        self.func = f

    def __call__(self, t, args):
        return self.func(t, args)*np.conj(self.func(t, args))


class _Shift():
    def __init__(self, f):
        self.func = f

    def __call__(self, t, args):
        return np.conj(self.func(t + args["_t0"], args))


class _Conj():
    def __init__(self, f):
        self.func = f

    def __call__(self, t, args):
        return np.conj(self.func(t, args))


class _Prod():
    def __init__(self, f, g):
        self.func_1 = f
        self.func_2 = g

    def __call__(self, t, args):
        return self.func_1(t, args)*self.func_2(t, args)


class _Add():
    def __init__(self, fs):
        self.funcs = fs

    def __call__(self, t, args):
        return np.sum([f(t, args) for f in self.funcs])

<<<<<<< HEAD
from qutip.superoperator import (vec2mat, liouvillian, lindblad_dissipator,
                                 spre, spost)
from qutip.qobjevofunc import QobjEvoFunc
=======

from qutip.superoperator import vec2mat
>>>>>>> 852a74c7
<|MERGE_RESOLUTION|>--- conflicted
+++ resolved
@@ -1765,11 +1765,6 @@
     def __call__(self, t, args):
         return np.sum([f(t, args) for f in self.funcs])
 
-<<<<<<< HEAD
 from qutip.superoperator import (vec2mat, liouvillian, lindblad_dissipator,
                                  spre, spost)
-from qutip.qobjevofunc import QobjEvoFunc
-=======
-
-from qutip.superoperator import vec2mat
->>>>>>> 852a74c7
+from qutip.qobjevofunc import QobjEvoFunc