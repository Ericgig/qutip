# This file is part of QuTiP: Quantum Toolbox in Python.
#
#    Copyright (c) 2011 and later, Paul D. Nation and Robert J. Johansson.
#    All rights reserved.
#
#    Redistribution and use in source and binary forms, with or without
#    modification, are permitted provided that the following conditions are
#    met:
#
#    1. Redistributions of source code must retain the above copyright notice,
#       this list of conditions and the following disclaimer.
#
#    2. Redistributions in binary form must reproduce the above copyright
#       notice, this list of conditions and the following disclaimer in the
#       documentation and/or other materials provided with the distribution.
#
#    3. Neither the name of the QuTiP: Quantum Toolbox in Python nor the names
#       of its contributors may be used to endorse or promote products derived
#       from this software without specific prior written permission.
#
#    THIS SOFTWARE IS PROVIDED BY THE COPYRIGHT HOLDERS AND CONTRIBUTORS
#    "AS IS" AND ANY EXPRESS OR IMPLIED WARRANTIES, INCLUDING, BUT NOT
#    LIMITED TO, THE IMPLIED WARRANTIES OF MERCHANTABILITY AND FITNESS FOR A
#    PARTICULAR PURPOSE ARE DISCLAIMED. IN NO EVENT SHALL THE COPYRIGHT
#    HOLDER OR CONTRIBUTORS BE LIABLE FOR ANY DIRECT, INDIRECT, INCIDENTAL,
#    SPECIAL, EXEMPLARY, OR CONSEQUENTIAL DAMAGES (INCLUDING, BUT NOT
#    LIMITED TO, PROCUREMENT OF SUBSTITUTE GOODS OR SERVICES; LOSS OF USE,
#    DATA, OR PROFITS; OR BUSINESS INTERRUPTION) HOWEVER CAUSED AND ON ANY
#    THEORY OF LIABILITY, WHETHER IN CONTRACT, STRICT LIABILITY, OR TORT
#    (INCLUDING NEGLIGENCE OR OTHERWISE) ARISING IN ANY WAY OUT OF THE USE
#    OF THIS SOFTWARE, EVEN IF ADVISED OF THE POSSIBILITY OF SUCH DAMAGE.
###############################################################################
"""Time-dependent Quantum Object (Qobj) class.
"""
__all__ = ['QobjEvo']

from qutip.qobj import Qobj
import qutip.settings as qset
from qutip.interpolate import Cubic_Spline
from scipy.interpolate import CubicSpline, interp1d
from functools import partial, wraps
from types import FunctionType, BuiltinFunctionType
import numpy as np
from numbers import Number
from qutip.qobjevo_codegen import (_compile_str_single, _compiled_coeffs,
                                   _compiled_coeffs_python)
from qutip.cy.spmatfuncs import (cy_expect_rho_vec, cy_expect_psi,
                                 spmv, cy_spmm_tr)
from qutip.cy.cqobjevo import (CQobjCte, CQobjCteDense, CQobjEvoTd,
                                 CQobjEvoTdMatched, CQobjEvoTdDense)
from qutip.cy.cqobjevo_factor import (InterCoeffT, InterCoeffCte,
                                      InterpolateCoeff, StrCoeff,
                                      StepCoeffCte, StepCoeffT)
import pickle
import sys
import scipy
import os
from re import sub

if qset.has_openmp:
    from qutip.cy.openmp.cqobjevo_omp import (CQobjCteOmp, CQobjEvoTdOmp,
                                              CQobjEvoTdMatchedOmp)

safePickle = [False]
if sys.platform == 'win32':
    safePickle[0] = True

try:
    import cython
    use_cython = [True]
except:
    use_cython = [False]


def proj(x):
    if np.isfinite(x):
        return (x)
    else:
        return np.inf + 0j * np.imag(x)


str_env = {
    "sin": np.sin,
    "cos": np.cos,
    "tan": np.tan,
    "asin": np.arcsin,
    "acos": np.arccos,
    "atan": np.arctan,
    "pi": np.pi,
    "sinh": np.sinh,
    "cosh": np.cosh,
    "tanh": np.tanh,
    "asinh": np.arcsinh,
    "acosh": np.arccosh,
    "atanh": np.arctanh,
    "exp": np.exp,
    "log": np.log,
    "log10": np.log10,
    "erf": scipy.special.erf,
    "zerf": scipy.special.erf,
    "sqrt": np.sqrt,
    "real": np.real,
    "imag": np.imag,
    "conj": np.conj,
    "abs": np.abs,
    "norm": lambda x: np.abs(x)**2,
    "arg": np.angle,
    "proj": proj,
    "np": np,
    "spe": scipy.special}


class _file_list:
    """
    Contain temp a list .pyx to clean
    """
    def __init__(self):
        self.files = []

    def add(self, file_):
        self.files += [file_ + ".pyx"]

    def clean(self):
        to_del = []
        for i, file_ in enumerate(self.files):
            try:
                os.remove(file_)
                to_del.append(i)
            except Exception:
                if not os.path.isfile(file_):
                    to_del.append(i)

        for i in to_del[::-1]:
            del self.files[i]

    def __del__(self):
        self.clean()

coeff_files = _file_list()


class _StrWrapper:
    def __init__(self, code):
        self.code = "_out = " + code

    def __call__(self, t, args={}):
        env = {"t": t}
        env.update(args)
        exec(self.code, str_env, env)
        return env["_out"]

class _CubicSplineWrapper:
    # Using scipy's CubicSpline since Qutip's one
    # only accept linearly distributed tlist
    def __init__(self, tlist, coeff, args=None):
        self.coeff = coeff
        self.tlist = tlist
        try:
            use_step_func = args["_step_func_coeff"]
        except KeyError:
            use_step_func = 0
        if use_step_func:
            self.func = interp1d(
                self.tlist, self.coeff, kind="previous",
                bounds_error=False, fill_value=0.)
        else:
            self.func = CubicSpline(self.tlist, self.coeff)

    def __call__(self, t, args={}):
        return self.func([t])[0]

class _StateAsArgs:
    # old with state (f(t, psi, args)) to new (args["state"] = psi)
    def __init__(self, coeff_func):
        self.coeff_func = coeff_func

    def __call__(self, t, args={}):
        return self.coeff_func(t, args["_state_vec"], args)


# %%%%%%%%%%%%%%%%%%%%%%%%%%%%%%%%%%%%%%%%%%
# object for each time dependent element of the QobjEvo
# qobj : the Qobj of element ([*Qobj*, f])
# get_coeff : a callable that take (t, args) and return the coeff at that t
# coeff : The coeff as a string, array or function as provided by the user.
# type : flag for the type of coeff
class EvoElement:
    def __init__(self, qobj, get_coeff, coeff, type):
        self.qobj = qobj
        self.get_coeff = get_coeff
        self.coeff = coeff
        self.type = type

    @classmethod
    def make(cls, list_):
        return cls(*list_)

    def __getitem__(self, i):
        if i == 0:
            return self.qobj
        if i == 1:
            return self.get_coeff
        if i == 2:
            return self.coeff
        if i == 3:
            return self.type


class QobjEvo:
    """A class for representing time-dependent quantum objects,
    such as quantum operators and states.

    The QobjEvo class is a representation of time-dependent Qutip quantum
    objects (Qobj). This class implements math operations :
        +,- : QobjEvo, Qobj
        * : Qobj, C-number
        / : C-number
    and some common linear operator/state operations. The QobjEvo
    are constructed from a nested list of Qobj with their time-dependent
    coefficients. The time-dependent coefficients are either a funciton, a
    string or a numpy array.

    For function format, the function signature must be one of
    - f(t)
    - f(t, args)
    - f(t, **kwargs)
    - f(t, state, args)  -- for backward compatibility, to be deprecated --
    *Examples*
        def f1_t(t):
            return np.exp(-1j * np.pi * t )

        def f2_t(t, args):
            return np.cos(t * args["w2"])

        H = QobjEvo([H0, [H1, f1_t], [H2, f2_t]], args={"w1":1., "w2":2.})

    For string based coeffients, the string must be a compilable python code
    resulting in a complex. The following symbols are defined:
        sin cos tan asin acos atan pi
        sinh cosh tanh asinh acosh atanh
        exp log log10 erf zerf sqrt
        real imag conj abs norm arg proj
        numpy as np, and scipy.special as spe.
    *Examples*
        H = QobjEvo([H0, [H1, 'exp(-1j*w1*t)'], [H2, 'cos(w2*t)']],
                    args={"w1":1.,"w2":2.})

    For numpy array format, the array must be an 1d of dtype float or complex.
    A list of times (float64) at which the coeffients must be given (tlist).
    The coeffients array must have the same len as the tlist.
    The time of the tlist do not need to be equidistant, but must be sorted.
    By default, a cubic spline interpolation will be used for the coefficient
    at time t.
    If the coefficients are to be treated as step function, use the arguments
    args = {"_step_func_coeff": True}
    *Examples*
        tlist = np.logspace(-5,0,100)
        H = QobjEvo([H0, [H1, np.exp(-1j*tlist)], [H2, np.cos(2.*tlist)]],
                    tlist=tlist)

    args is a dict of (name:object). The name must be a valid variables string.
    Some solvers support arguments that update at each call:
    sesolve, mesolve, mcsolve:
        state can be obtained with:
            "state_vec":psi0, args["state_vec"] = state as 1D np.ndarray
            "state_mat":psi0, args["state_mat"] = state as 2D np.ndarray
            "state":psi0, args["state"] = state as Qobj

            This Qobj is the initial value.

        expectation values:
            "expect_op_n":0, args["expect_op_n"] = expect(e_ops[int(n)], state)
            expect is <phi|O|psi> or tr(state * O) depending on state dimensions

    mcsolve:
        collapse can be obtained with:
            "collapse":list => args[name] == list of collapse
            each collapse will be appended to the list as (time, which c_ops)

    Mixing the formats is possible, but not recommended.
    Mixing tlist will cause problem.

    Parameters
    ----------
    QobjEvo(Q_object=[], args={}, copy=True,
                 tlist=None, state=None, e_ops=[])

    Q_object : list
        List of Qobj forming the system

    args : dictionary that contain the arguments for coefficients.

    copy : bool
        If Q_object is already a QobjEvo, return a copy.

    tlist : array_like
        List of times at which the numpy-array coefficients are applied. Times
        must be equidistant and start from 0.

    state : Qobj
        First state to use if the state is used for args.

    e_ops : list of Qobj
        Operators from which args can be build.
        args["expect_op_0"] = expect(e_ops[0], state)

    Attributes
    ----------
    cte : Qobj
        Constant part of the QobjEvo

    ops : list of EvoElement
        List of Qobj and the coefficients.
        [(Qobj, coefficient as a function, original coefficient,
            type, local arguments ), ... ]
        type :
            1: function
            2: string
            3: np.array
            4: Cubic_Spline

    args : map
        arguments of the coefficients

    dynamics_args : list
        arguments that change during evolution

    tlist : array_like
        List of times at which the numpy-array coefficients are applied.

    compiled : string
        Has the cython version of the QobjEvo been created

    compiled_qobjevo : cy_qobj (CQobjCte or CQobjEvoTd)
        Cython version of the QobjEvo

    coeff_get : callable object
        object called to obtain a list of coefficient at t

    coeff_files : list
        runtime created files to delete with the instance

    dummy_cte : bool
        is self.cte a empty Qobj

    const : bool
        Indicates if quantum object is Constant

    type : string
        information about the type of coefficient
            "string", "func", "array",
            "spline", "mixed_callable", "mixed_compilable"

    num_obj : int
        number of Qobj in the QobjEvo : len(ops) + (1 if not dummy_cte)

    use_cython : bool
        flag to compile string to cython or python

    safePickle : bool
        flag to not share pointers between thread


    Methods
    -------
    copy() :
        Create copy of QobjEvo

    arguments(new_args, state, e_ops):
        Update the args and set the dynamics_args

    Math:
        +/- QobjEvo, Qobj, scalar:
            Addition is possible between QobjEvo and with Qobj or scalar
        -:
            Negation operator
        * Qobj, scalar:
            Product is possible with Qobj or scalar
        / scalar:
            It is possible to divide by scalar only

    conj()
        Return the conjugate of quantum object.

    dag()
        Return the adjoint (dagger) of quantum object.

    trans()
        Return the transpose of quantum object.

    _cdc()
        Return self.dag() * self.

    permute(order)
        Returns composite qobj with indices reordered.

    apply(f, *args, **kw_args)
        Apply the function f to every Qobj. f(Qobj) -> Qobj
        Return a modified QobjEvo and let the original one untouched

    tidyup(atol=1e-12)
        Removes small elements from quantum object.

    compress():
        Merge ops which are based on the same quantum object and coeff type.

    compile(code=False, matched=False, dense=False, omp=0):
        Create the associated cython object for faster usage.
        code: return the code generated for compilation of the strings.
        matched: the compiled object use sparse matrix with matching indices.
                    (experimental, no real advantage)
        dense: the compiled object use dense matrix.
        omp: (int) number of thread: the compiled object use spmvpy_openmp.

    __call__(t, data=False, state=None, args={}):
        Return the Qobj at time t.
        *Faster after compilation

    mul_mat(t, mat):
        Product of this at t time with the dense matrix mat.
        *Faster after compilation

    mul_vec(t, psi):
        Apply the quantum object (if operator, no check) to psi.
        More generaly, return the product of the object at t with psi.
        *Faster after compilation

    expect(t, psi, herm=False):
        Calculates the expectation value for the quantum object (if operator,
            no check) and state psi.
        Return only the real part if herm.
        *Faster after compilation

    to_list():
        Return the time-dependent quantum object as a list
    """

    def __init__(self, Q_object=[], args={}, copy=True,
                 tlist=None, state=None, e_ops=[]):
        if isinstance(Q_object, QobjEvo):
            if copy:
                self._inplace_copy(Q_object)
            else:
                self.__dict__ = Q_object.__dict__
            if args:
                self.arguments(args, state, e_ops)
            return

        self.cte = None
        self.ops = []
        self.args = args.copy()
        self.dynamics_args = []
        self.tlist = tlist

        self.const = False
        self.dummy_cte = False
        self.compiled = ""
        self.compiled_qobjevo = None
        self.coeff_get = None
        self.type = "none"
        self.omp = 0
        self.coeff_files = []
        self.use_cython = use_cython[0]
        self.safePickle = safePickle[0]

        self._args_checks(state, e_ops)

        if isinstance(Q_object, list) and len(Q_object) == 2:
            if isinstance(Q_object[0], Qobj) and not isinstance(Q_object[1],
                                                                (Qobj, list)):
                # The format is [Qobj, f/str]
                Q_object = [Q_object]

        op_type = self._td_format_check_single(Q_object, tlist)
        if isinstance(op_type, int):
            if op_type == 0:
                self.cte = Q_object
                self.const = True
                self.type = "cte"
            elif op_type == 1:
                raise Exception("The Qobj must not be a function")
            elif op_type == -1:
                pass
        else:
            op_type_count = [0, 0, 0, 0]
            for type_, op in zip(op_type, Q_object):
                if type_ == 0:
                    if self.cte is None:
                        self.cte = op
                    else:
                        self.cte += op
                elif type_ == 1:
                    fixed_sig = set_signature(op[1], self.args, state)
                    op_type_count[0] += 1
                    self.ops.append(EvoElement(op[0], fixed_sig,
                                               fixed_sig, "func"))
                elif type_ == 2:
                    op_type_count[1] += 1
                    self.ops.append(EvoElement(op[0], _StrWrapper(op[1]),
                                               op[1], "string"))
                elif type_ == 3:
                    op_type_count[2] += 1
                    self.ops.append(EvoElement(op[0],
                                    _CubicSplineWrapper(tlist, op[1],
                                                        args=self.args),
                                    op[1].copy(), "array"))
                elif type_ == 4:
                    op_type_count[3] += 1
                    self.ops.append(EvoElement(op[0], op[1], op[1], "spline"))

            nops = sum(op_type_count)
            if all([op_t == 0 for op_t in op_type]):
                self.type = "cte"
            elif op_type_count[0] == nops:
                self.type = "func"
            elif op_type_count[1] == nops:
                self.type = "string"
            elif op_type_count[2] == nops:
                self.type = "array"
            elif op_type_count[3] == nops:
                self.type = "spline"
            elif op_type_count[0]:
                self.type = "mixed_callable"
            else:
                self.type = "mixed_compilable"

            try:
                if not self.cte:
                    self.cte = self.ops[0].qobj
                    # test is all qobj are compatible (shape, dims)
                    for op in self.ops[1:]:
                        self.cte += op.qobj
                    self.cte *= 0.
                    self.dummy_cte = True
                else:
                    cte_copy = self.cte.copy()
                    # test is all qobj are compatible (shape, dims)
                    for op in self.ops:
                        cte_copy += op.qobj
            except Exception as e:
                raise TypeError("Qobj not compatible.") from e

            if not self.ops:
                self.const = True
        self.num_obj = (len(self.ops) if self.dummy_cte else len(self.ops) + 1)

    def _td_format_check_single(self, Q_object, tlist=None):
        op_type = []
        if isinstance(Q_object, Qobj):
            op_type = 0
        elif isinstance(Q_object, (FunctionType,
                                   BuiltinFunctionType, partial)):
            op_type = 1
        elif isinstance(Q_object, list):
            if (len(Q_object) == 0):
                op_type = -1
            for op_k in Q_object:
                if isinstance(op_k, Qobj):
                    op_type.append(0)
                elif isinstance(op_k, list):
                    if not isinstance(op_k[0], Qobj):
                        raise TypeError("Incorrect Q_object specification")
                    elif len(op_k) == 2:
                        if isinstance(op_k[1], Cubic_Spline):
                            op_type.append(4)
                        elif callable(op_k[1]):
                            op_type.append(1)
                        elif isinstance(op_k[1], str):
                            op_type.append(2)
                        elif isinstance(op_k[1], np.ndarray):
                            if not isinstance(tlist, np.ndarray) or not \
                                        len(op_k[1]) == len(tlist):
                                raise TypeError("Time list does not match")
                            op_type.append(3)
                        else:
                            raise TypeError("Incorrect Q_object specification")
                    else:
                        raise TypeError("Incorrect Q_object specification")
        else:
            raise TypeError("Incorrect Q_object specification")
        return op_type

    def _args_checks(self, state=None, e_ops=[]):
        "Check for args needing the state"
        for key in self.args:
            if key == "state" or key == "state_qobj":
                self.dynamics_args += [(key, "Qobj", None)]

            if key == "state_mat":
                self.dynamics_args += [("state_mat", "mat", None)]
                if isinstance(self.args[key], Qobj):
                    self.args[key] = self.args[key].full()

            if key == "state_vec":
                self.dynamics_args += [("state_vec", "vec", None)]
                if isinstance(self.args[key], Qobj):
                    self.args[key] = self.args[key].full().ravel("F")

            if key.startswith("expect_op_"):
                e_op_num = int(key[10:])
                self.dynamics_args += [(key, "expect", e_op_num)]

            if isinstance(self.args[key], StateArgs):
                self.dynamics_args += [(key, *self.args[key]())]

<<<<<<< HEAD
    def _check_old_with_state(self, state):
        add_vec = False
        for op in self.ops:
            if op.type == "func":
                try:
                    op.get_coeff(0., self.args)
                except TypeError as e:
                    nfunc = _StateAsArgs(self.coeff)
                    op = EvoElement((op.qobj, nfunc, nfunc, "func"))
                    add_vec = True
        if add_vec:
            self.dynamics_args += [("_state_vec", "vec", None)]
=======
        if e_ops:
            for i, dargs in enumerate(self.dynamics_args):
                if dargs[1] == "expect" and isinstance(dargs[2], int):
                    self.dynamics_args[i] = (dargs[0], "expect",
                                             QobjEvo(e_ops[dargs[2]]))
        if state is not None:
            self._dynamics_args_update(0., state)
>>>>>>> b67c101f

    def __del__(self):
        for file_ in self.coeff_files:
            try:
                os.remove(file_)
            except:
                pass

    def __call__(self, t, data=False, state=None, args={}):
        try:
            t = float(t)
        except Exception as e:
            raise TypeError("t should be a real scalar.") from e

        if state is not None:
            self._dynamics_args_update(t, state)

        if args:
            if not isinstance(args, dict):
                raise TypeError("The new args must be in a dict")
            old_args = self.args.copy()
            old_compiled = self.compiled
            self.compiled = False
            self.args.update(args)
            op_t = self.__call__(t, data=data)
            self.args = old_args
            self.compiled = old_compiled
        elif self.const:
            if data:
                op_t = self.cte.data.copy()
            else:
                op_t = self.cte.copy()
        elif self.compiled and self.compiled.split()[0] != "dense":
            op_t = self.compiled_qobjevo.call(t, data)
        elif data:
            op_t = self.cte.data.copy()
            for part in self.ops:
                op_t += part.qobj.data * part.get_coeff(t, self.args)
        else:
            op_t = self.cte.copy()
            for part in self.ops:
                op_t += part.qobj * part.get_coeff(t, self.args)

        return op_t

    def _dynamics_args_update(self, t, state):
        if isinstance(state, Qobj):
            for name, what, op in self.dynamics_args:
                if what == "vec":
                    self.args[name] = state.full().ravel("F")
                elif what == "mat":
                    self.args[name] = state.full()
                elif what == "Qobj":
                    self.args[name] = state
                elif what == "expect":
                    self.args[name] = op.expect(t, state)

        elif isinstance(state, np.ndarray) and state.ndim == 1:
            s1 = self.cte.shape[1]
            for name, what, op in self.dynamics_args:
                if what == "vec":
                    self.args[name] = state
                elif what == "expect":
                    self.args[name] = op.expect(t, state)
                elif state.shape[0] == s1 and self.cte.issuper:
                    new_l = int(np.sqrt(s1))
                    mat = state.reshape((new_l, new_l), order="F")
                    if what == "mat":
                        self.args[name] = mat
                    elif what == "Qobj":
                        self.args[name] = Qobj(mat, dims=self.cte.dims[1])
                elif state.shape[0] == s1:
                    mat = state.reshape((-1,1))
                    if what == "mat":
                        self.args[name] = mat
                    elif what == "Qobj":
                        self.args[name] = Qobj(mat, dims=[self.cte.dims[1],[1]])
                elif state.shape[0] == s1*s1:
                    new_l = int(np.sqrt(s1))
                    mat = state.reshape((new_l, new_l), order="F")
                    if what == "mat":
                        self.args[name] = mat
                    elif what == "Qobj":
                        self.args[name] = Qobj(mat, dims=[self.cte.dims[1],
                                                          self.cte.dims[1]])

        elif isinstance(state, np.ndarray) and state.ndim == 2:
            s1 = self.cte.shape[1]
            new_l = int(np.sqrt(s1))
            for name, what, op in self.dynamics_args:
                if what == "vec":
                    self.args[name] = state.ravel("F")
                elif what == "mat":
                    self.args[name] = state
                elif what == "expect":
                    self.args[name] = op.expect(t, state)
                elif state.shape[1] == 1:
                    self.args[name] = Qobj(state, dims=[self.cte.dims[1],[1]])
                elif state.shape[1] == s1:
                    self.args[name] = Qobj(state, dims=self.cte.dims)
                else:
                    self.args[name] = Qobj(state)

        else:
            raise TypeError("state must be a Qobj or np.ndarray")

    def copy(self):
        new = QobjEvo(self.cte.copy())
        new.const = self.const
        new.args = self.args.copy()
        new.dynamics_args = self.dynamics_args.copy()
        new.tlist = self.tlist
        new.dummy_cte = self.dummy_cte
        new.num_obj = self.num_obj
        new.type = self.type
        new.compiled = False
        new.compiled_qobjevo = None
        new.coeff_get = None
        new.coeff_files = []
        new.use_cython = self.use_cython
        new.safePickle = self.safePickle

        for op in self.ops:
            if op.type == "array":
                new_coeff = op.coeff.copy()
            else:
                new_coeff = op.coeff
            new.ops.append(EvoElement(op.qobj.copy(), op.get_coeff,
                                      new_coeff, op.type))

        return new

    def _inplace_copy(self, other):
        self.cte = other.cte
        self.const = other.const
        self.args = other.args.copy()
        self.dynamics_args = other.dynamics_args
        self.tlist = other.tlist
        self.dummy_cte = other.dummy_cte
        self.num_obj = other.num_obj
        self.type = other.type
        self.compiled = ""
        self.compiled_qobjevo = None
        self.coeff_get = None
        self.ops = []
        self.coeff_files = []
        self.use_cython = other.use_cython
        self.safePickle = other.safePickle

        for op in other.ops:
            if op.type == "array":
                new_coeff = op.coeff.copy()
            else:
                new_coeff = op.coeff
            self.ops.append(EvoElement(op.qobj.copy(), op.get_coeff,
                                       new_coeff, op.type))

    def arguments(self, new_args, state=None, e_ops=[]):
        if not isinstance(new_args, dict):
            raise TypeError("The new args must be in a dict")
        # remove dynamics_args that are to be refreshed
        self.dynamics_args = [dargs for dargs in self.dynamics_args
                              if dargs[0] not in new_args]
        self.args.update(new_args)
        self._args_checks(state=state, e_ops=e_ops)
        if self.compiled and self.compiled.split()[2] is not "cte":
            if isinstance(self.coeff_get, StrCoeff):
                self.coeff_get.set_args(self.args)
                self.coeff_get._set_dyn_args(self.dynamics_args)
            elif isinstance(self.coeff_get, _UnitedFuncCaller):
                self.coeff_get.set_args(self.args, self.dynamics_args)

    def to_list(self):
        list_qobj = []
        if not self.dummy_cte:
            list_qobj.append(self.cte)
        for op in self.ops:
            list_qobj.append([op.qobj, op.coeff])
        return list_qobj

    # Math function
    def __add__(self, other):
        res = self.copy()
        res += other
        return res

    def __radd__(self, other):
        res = self.copy()
        res += other
        return res

    def __iadd__(self, other):
        if isinstance(other, QobjEvoFunc):
            return NotImplemented
        elif isinstance(other, QobjEvo):
            self.cte += other.cte
            l = len(self.ops)
            for op in other.ops:
                if op.type == "array":
                    new_coeff = op.coeff.copy()
                else:
                    new_coeff = op.coeff
                self.ops.append(EvoElement(op.qobj.copy(), op.get_coeff,
                                           new_coeff, op.type))
                l += 1
            self.args.update(**other.args)
            self.dynamics_args += other.dynamics_args
            self.const = self.const and other.const
            self.dummy_cte = self.dummy_cte and other.dummy_cte
            if self.type != other.type:
                if self.type in ["func", "mixed_callable"] or \
                        other.type in ["func", "mixed_callable"]:
                    self.type = "mixed_callable"
                else:
                    self.type = "mixed_compilable"
            self.compiled = ""
            self.compiled_qobjevo = None
            self.coeff_get = None

            if self.tlist is None:
                self.tlist = other.tlist
            else:
                if other.tlist is None:
                    pass
                elif len(other.tlist) != len(self.tlist) or \
                        other.tlist[-1] != self.tlist[-1]:
                    raise Exception("tlist are not compatible")
        else:
            self.cte += other
            self.dummy_cte = False

        self.num_obj = (len(self.ops) if self.dummy_cte else len(self.ops) + 1)
        self._reset_type()
        return self

    def __sub__(self, other):
        res = self.copy()
        res -= other
        return res

    def __rsub__(self, other):
        res = -self.copy()
        res += other
        return res

    def __isub__(self, other):
        self += (-other)
        return self

    def __mul__(self, other):
        res = self.copy()
        res *= other
        return res

    def __rmul__(self, other):
        res = self.copy()
        if isinstance(other, Qobj):
            res.cte = other * res.cte
            for op in res.ops:
                op.qobj = other * op.qobj
            return res
        elif isinstance(other, QobjEvoFunc):
            return NotImplemented
        else:
            res *= other
            return res

    def __imul__(self, other):
        if isinstance(other, Qobj) or isinstance(other, Number):
            self.cte *= other
            for op in self.ops:
                op.qobj *= other
        elif isinstance(other, QobjEvoFunc):
            return NotImplemented
        elif isinstance(other, QobjEvo):
            if other.const:
                self.cte *= other.cte
                for op in self.ops:
                    op.qobj *= other.cte
            elif self.const:
                cte = self.cte.copy()
                self = other.copy()
                self.cte = cte * self.cte
                for op in self.ops:
                    op.qobj = cte*op.qobj
            else:
                cte = self.cte.copy()
                self.cte *= other.cte
                new_terms = []
                old_ops = self.ops
                if not other.dummy_cte:
                    for op in old_ops:
                        new_terms.append(self._ops_mul_cte(op, other.cte, "R"))
                if not self.dummy_cte:
                    for op in other.ops:
                        new_terms.append(self._ops_mul_cte(op, cte, "L"))

                for op_left in old_ops:
                    for op_right in other.ops:
                        new_terms.append(self._ops_mul_(op_left,
                                                        op_right))
                self.ops = new_terms
                self.args.update(other.args)
                self.dynamics_args += other.dynamics_args
                self.dummy_cte = self.dummy_cte and other.dummy_cte
                self.num_obj = (len(self.ops) if
                              self.dummy_cte else len(self.ops) + 1)
            self._reset_type()

        else:
            raise TypeError("QobjEvo can only be multiplied"
                            " with QobjEvo, Qobj or numbers")
        return self

    def __div__(self, other):
        if isinstance(other, (int, float, complex,
                              np.integer, np.floating, np.complexfloating)):
            res = self.copy()
            res *= other**(-1)
            return res
        else:
            raise TypeError('Incompatible object for division')

    def __idiv__(self, other):
        if isinstance(other, (int, float, complex,
                              np.integer, np.floating, np.complexfloating)):
            self *= other**(-1)
        else:
            raise TypeError('Incompatible object for division')
        return self

    def __truediv__(self, other):
        return self.__div__(other)

    def __neg__(self):
        res = self.copy()
        res.cte = -res.cte
        for op in res.ops:
            op.qobj = -op.qobj
        return res

    def _ops_mul_(self, opL, opR):
        new_f = _Prod(opL.get_coeff, opR.get_coeff)
        new_op = [opL.qobj*opR.qobj, new_f, None, 0]
        if opL.type == opR.type and opL.type == "string":
            new_op[2] = "(" + opL.coeff + ") * (" + opR.coeff + ")"
            new_op[3] = "string"
        elif opL[3] == opR[3] and opL[3] == "array":
            new_op[2] = opL[2]*opR[2]
            new_op[3] = "array"
        else:
            new_op[2] = new_f
            new_op[3] = "func"
            if self.type not in ["func", "mixed_callable"]:
                self.type = "mixed_callable"
        return EvoElement.make(new_op)

    def _ops_mul_cte(self, op, cte, side):
        new_op = [None, op.get_coeff, op.coeff, op.type]
        if side == "R":
            new_op[0] = op.qobj * cte
        if side == "L":
            new_op[0] = cte * op.qobj
        return EvoElement.make(new_op)

    # Transformations
    def trans(self):
        res = self.copy()
        res.cte = res.cte.trans()
        for op in res.ops:
            op.qobj = op.qobj.trans()
        return res

    def conj(self):
        res = self.copy()
        res.cte = res.cte.conj()
        for op in res.ops:
            op.qobj = op.qobj.conj()
        res._f_conj()
        return res

    def dag(self):
        res = self.copy()
        res.cte = res.cte.dag()
        for op in res.ops:
            op.qobj = op.qobj.dag()
        res._f_conj()
        return res

    def _cdc(self):
        """return a.dag * a """
        if not self.num_obj == 1:
            res = self.dag()
            res *= self
        else:
            res = self.copy()
            res.cte = res.cte.dag() * res.cte
            for op in res.ops:
                op.qobj = op.qobj.dag() * op.qobj
            res._f_norm2()
        return res

    def _prespostdag(self):
        """return spre(a) * spost(a.dag()) """
        return self.spre() * self.dag().spost()

    def spre(self):
        return self.apply(spre)

    def spost(self):
        return self.apply(spost)

    def liouvillian(self, c_ops, chi):
        L = self.apply(liouvillian)
        if not chi:
            chi = [0] * len(c_ops)
        for c_op, chi_ in zip(c_ops, chi):
            L += lindblad_dissipator(c_op, chi=chi_)
        return L

    def lindblad_dissipator(self, chi=0):
        if chi is None:
            chi = 0
        ccd = self._prespostdag() * np.exp(1j * chi)
        cdc = self._cdc()
        return ccd - 0.5 * spre(cdc) - 0.5 * spost(cdc)

    # Unitary function of Qobj
    def tidyup(self, atol=1e-12):
        self.cte = self.cte.tidyup(atol)
        for op in self.ops:
            op.qobj = op.qobj.tidyup(atol)
        return self

    def _compress_make_set(self):
        sets = []
        callable_flags = ["func", "spline"]
        for i, op1 in enumerate(self.ops):
            already_matched = False
            for _set in sets:
                already_matched = already_matched or i in _set
            if not already_matched:
                this_set = [i]
                for j, op2 in enumerate(self.ops[i+1:]):
                    if op1.qobj == op2.qobj:
                        same_flag = op1.type == op2.type
                        callable_1 = op1.type in callable_flags
                        callable_2 = op2.type in callable_flags
                        if (same_flag or (callable_1 and callable_2)):
                            this_set.append(j+i+1)
                sets.append(this_set)

        fsets = []
        for i, op1 in enumerate(self.ops):
            already_matched = False
            for _set in fsets:
                already_matched = already_matched or i in _set
            if not already_matched:
                this_set = [i]
                for j, op2 in enumerate(self.ops[i+1:]):
                    if op1.type != op2.type:
                        pass
                    elif op1.type is "array":
                        if np.allclose(op1.coeff, op2.coeff):
                            this_set.append(j+i+1)
                    else:
                        if op1.coeff is op2.coeff:
                            this_set.append(j+i+1)
                fsets.append(this_set)
        return sets, fsets

    def _compress_merge_qobj(self, sets):
        callable_flags = ["func", "spline"]
        new_ops = []
        for _set in sets:
            if len(_set) == 1:
                new_ops.append(self.ops[_set[0]])

            elif self.ops[_set[0]].type in callable_flags:
                new_op = [self.ops[_set[0]].qobj, None, None, "func"]
                fs = []
                for i in _set:
                    fs += [self.ops[i].get_coeff]
                new_op[1] = _Add(fs)
                new_op[2] = new_op[1]
                new_ops.append(EvoElement.make(new_op))

            elif self.ops[_set[0]].type is "string":
                new_op = [self.ops[_set[0]].qobj, None, None, "string"]
                new_str = "(" + self.ops[_set[0]].coeff + ")"
                for i in _set[1:]:
                    new_str += " + (" + self.ops[i].coeff + ")"
                new_op[1] = _StrWrapper(new_str)
                new_op[2] = new_str
                new_ops.append(EvoElement.make(new_op))

            elif self.ops[_set[0]].type is "array":
                new_op = [self.ops[_set[0]].qobj, None, None, "array"]
                new_array = (self.ops[_set[0]].coeff).copy()
                for i in _set[1:]:
                    new_array += self.ops[i].coeff
                new_op[2] = new_array
                new_op[1] = _CubicSplineWrapper(
                    self.tlist, new_array, args=self.args)
                new_ops.append(EvoElement.make(new_op))

        self.ops = new_ops

    def _compress_merge_func(self, fsets):
        new_ops = []
        for _set in fsets:
            base = self.ops[_set[0]]
            new_op = [None, base.get_coeff, base.coeff, base.type]
            if len(_set) == 1:
                new_op[0] = base.qobj
            else:
                new_op[0] = base.qobj.copy()
                for i in _set[1:]:
                    new_op[0] += self.ops[i].qobj
            new_ops.append(EvoElement.make(new_op))
        self.ops = new_ops

    def compress(self):
        self.tidyup()
        sets, fsets = self._compress_make_set()
        N_sets = len(sets)
        N_fsets = len(fsets)
        num_ops = len(self.ops)

        if N_sets < num_ops and N_fsets < num_ops:
            # Both could be better
            self.compiled = ""
            self.compiled_qobjevo = None
            self.coeff_get = None
            if N_sets < N_fsets:
                self._compress_merge_qobj(sets)
            else:
                self._compress_merge_func(fsets)
            sets, fsets = self._compress_make_set()
            N_sets = len(sets)
            N_fsets = len(fsets)
            num_ops = len(self.ops)

        if N_sets < num_ops:
            self.compiled = ""
            self.compiled_qobjevo = None
            self.coeff_get = None
            self._compress_merge_qobj(sets)
        elif N_fsets < num_ops:
            self.compiled = ""
            self.compiled_qobjevo = None
            self.coeff_get = None
            self._compress_merge_func(fsets)
        self._reset_type()

    def _reset_type(self):
        op_type_count = [0, 0, 0, 0]
        for op in self.ops:
            if op.type == "func":
                op_type_count[0] += 1
            elif op.type == "string":
                op_type_count[1] += 1
            elif op.type == "array":
                op_type_count[2] += 1
            elif op.type == "spline":
                op_type_count[3] += 1

        nops = sum(op_type_count)
        if not self.ops and self.dummy_cte is False:
            self.type = "cte"
        elif op_type_count[0] == nops:
            self.type = "func"
        elif op_type_count[1] == nops:
            self.type = "string"
        elif op_type_count[2] == nops:
            self.type = "array"
        elif op_type_count[3] == nops:
            self.type = "spline"
        elif op_type_count[0]:
            self.type = "mixed_callable"
        else:
            self.type = "mixed_compilable"

        self.num_obj = (len(self.ops) if self.dummy_cte else len(self.ops) + 1)

    def permute(self, order):
        res = self.copy()
        res.cte = res.cte.permute(order)
        for op in res.ops:
            op.qobj = op.qobj.permute(order)
        return res

    # function to apply custom transformations
    def apply(self, function, *args, **kw_args):
        self.compiled = ""
        res = self.copy()
        cte_res = function(res.cte, *args, **kw_args)
        if not isinstance(cte_res, Qobj):
            raise TypeError("The function must return a Qobj")
        res.cte = cte_res
        for op in res.ops:
            op.qobj = function(op.qobj, *args, **kw_args)
        return res

    def _f_norm2(self):
        self.compiled = ""
        new_ops = []
        for op in self.ops:
            new_op = [op.qobj, None, None, op.type]
            if op.type == "func":
                new_op[1] = _Norm2(op.get_coeff)
                new_op[2] = new_op[1]
            elif op.type == "string":
                new_op[2] = "norm(" + op.coeff + ")"
                new_op[1] = _StrWrapper(new_op[2])
            elif op.type == "array":
                new_op[2] = np.abs(op.coeff)**2
                new_op[1] = _CubicSplineWrapper(
                    self.tlist, new_op[2], args=self.args)
            elif op.type == "spline":
                new_op[1] = _Norm2(op.get_coeff)
                new_op[2] = new_op[1]
                new_op[3] = "func"
                self.type = "mixed_callable"
            new_ops.append(EvoElement.make(new_op))
        self.ops = new_ops
        return self

    def _f_conj(self):
        self.compiled = ""
        new_ops = []
        for op in self.ops:
            new_op = [op.qobj, None, None, op.type]
            if op.type == "func":
                new_op[1] = _Conj(op.get_coeff)
                new_op[2] = new_op[1]
            elif op.type == "string":
                new_op[2] = "conj(" + op.coeff + ")"
                new_op[1] = _StrWrapper(new_op[2])
            elif op.type == "array":
                new_op[2] = np.conj(op.coeff)
                new_op[1] = _CubicSplineWrapper(
                    self.tlist, new_op[2], args=self.args)
            elif op.type == "spline":
                new_op[1] = _Conj(op.get_coeff)
                new_op[2] = new_op[1]
                new_op[3] = "func"
                self.type = "mixed_callable"
            new_ops.append(EvoElement.make(new_op))
        self.ops = new_ops
        return self

    def _shift(self):
        self.compiled = ""
        self.args.update({"_t0": 0})
        new_ops = []
        for op in self.ops:
            new_op = [op.qobj, None, None, op.type]
            if op.type == "func":
                new_op[1] = _Shift(op.get_coeff)
                new_op[2] = new_op[1]
            elif op.type == "string":
                new_op[2] = sub("(?<=[^0-9a-zA-Z_])t(?=[^0-9a-zA-Z_])",
                                "(t+_t0)", " " + op.coeff + " ")
                new_op[1] = _StrWrapper(new_op[2])
            elif op.type == "array":
                new_op[2] = _Shift(op.get_coeff)
                new_op[1] = new_op[1]
                new_op[3] = "func"
                self.type = "mixed_callable"
            elif op.type == "spline":
                new_op[1] = _Shift(op.get_coeff)
                new_op[2] = new_op[1]
                new_op[3] = "func"
                self.type = "mixed_callable"
            new_ops.append(EvoElement.make(new_op))
        self.ops = new_ops
        return self

    def expect(self, t, state, herm=0):
        if not isinstance(t, (int, float)):
            raise TypeError("The time need to be a real scalar")
        if isinstance(state, Qobj):
            if self.cte.dims[1] == state.dims[0]:
                vec = state.full().ravel("F")
            elif self.cte.dims[1] == state.dims:
                vec = state.full().ravel("F")
            else:
                raise Exception("Dimensions do not fit")
        elif isinstance(state, np.ndarray):
            vec = state.ravel("F")
        else:
            raise TypeError("The vector must be an array or Qobj")

        if vec.shape[0] == self.cte.shape[1]:
            if self.compiled:
                exp = self.compiled_qobjevo.expect(t, vec)
            elif self.cte.issuper:
                self._dynamics_args_update(t, state)
                exp = cy_expect_rho_vec(self.__call__(t, data=True), vec, 0)
            else:
                self._dynamics_args_update(t, state)
                exp = cy_expect_psi(self.__call__(t, data=True), vec, 0)
        elif vec.shape[0] == self.cte.shape[1]**2:
            if self.compiled:
                exp = self.compiled_qobjevo.overlapse(t, vec)
            else:
                self._dynamics_args_update(t, state)
                exp = (self.__call__(t, data=True) *
                       vec.reshape((self.cte.shape[1],
                                    self.cte.shape[1])).T).trace()
        else:
            raise Exception("The shapes do not match")

        if herm:
            return exp.real
        else:
            return exp

    def mul_vec(self, t, vec):
        was_Qobj = False
        if not isinstance(t, (int, float)):
            raise TypeError("the time need to be a real scalar")
        if isinstance(vec, Qobj):
            if self.cte.dims[1] != vec.dims[0]:
                raise Exception("Dimensions do not fit")
            was_Qobj = True
            dims = vec.dims
            vec = vec.full().ravel()
        elif not isinstance(vec, np.ndarray):
            raise TypeError("The vector must be an array or Qobj")
        if vec.ndim != 1:
            raise Exception("The vector must be 1d")
        if vec.shape[0] != self.cte.shape[1]:
            raise Exception("The length do not match")

        if self.compiled:
            out = self.compiled_qobjevo.mul_vec(t, vec)
        else:
            self._dynamics_args_update(t, vec)
            out = spmv(self.__call__(t, data=True), vec)

        if was_Qobj:
            return Qobj(out, dims=dims)
        else:
            return out

    def mul_mat(self, t, mat):
        was_Qobj = False
        if not isinstance(t, (int, float)):
            raise TypeError("the time need to be a real scalar")
        if isinstance(mat, Qobj):
            if self.cte.dims[1] != mat.dims[0]:
                raise Exception("Dimensions do not fit")
            was_Qobj = True
            dims = mat.dims
            mat = mat.full()
        if not isinstance(mat, np.ndarray):
            raise TypeError("The vector must be an array or Qobj")
        if mat.ndim != 2:
            raise Exception("The matrice must be 2d")
        if mat.shape[0] != self.cte.shape[1]:
            raise Exception("The length do not match")

        if self.compiled:
            out = self.compiled_qobjevo.mul_mat(t, mat)
        else:
            self._dynamics_args_update(t, mat)
            out = self.__call__(t, data=True) * mat

        if was_Qobj:
            return Qobj(out, dims=dims)
        else:
            return out

    def compile(self, code=False, matched=False, dense=False, omp=0):
        self.tidyup()
        Code = None
        if self.compiled:
            return
        for _, _, op in self.dynamics_args:
            if isinstance(op, QobjEvo):
                op.compile(code, matched, dense, omp)
        if not qset.has_openmp:
            omp = 0
        if omp:
            nnz = [self.cte.data.nnz]
            for part in self.ops:
                nnz += [part.qobj.data.nnz]
            if all(qset.openmp_thresh < nz for nz in nnz):
                omp = 0

        if self.const:
            if dense:
                self.compiled_qobjevo = CQobjCteDense()
                self.compiled = "dense single cte"
            elif omp:
                self.compiled_qobjevo = CQobjCteOmp()
                self.compiled = "csr omp cte"
                self.compiled_qobjevo.set_threads(omp)
                self.omp = omp
            else:
                self.compiled_qobjevo = CQobjCte()
                self.compiled = "csr single cte"
            self.compiled_qobjevo.set_data(self.cte)
        else:
            if matched:
                if omp:
                    self.compiled_qobjevo = CQobjEvoTdMatchedOmp()
                    self.compiled = "matched omp "
                    self.compiled_qobjevo.set_threads(omp)
                    self.omp = omp
                else:
                    self.compiled_qobjevo = CQobjEvoTdMatched()
                    self.compiled = "matched single "
            elif dense:
                self.compiled_qobjevo = CQobjEvoTdDense()
                self.compiled = "dense single "
            elif omp:
                self.compiled_qobjevo = CQobjEvoTdOmp()
                self.compiled = "csr omp "
                self.compiled_qobjevo.set_threads(omp)
                self.omp = omp
            else:
                self.compiled_qobjevo = CQobjEvoTd()
                self.compiled = "csr single "
            self.compiled_qobjevo.set_data(self.cte, self.ops)
            self.compiled_qobjevo.has_dyn_args(bool(self.dynamics_args))

            if self.type in ["func"]:
                # funclist = []
                # for part in self.ops:
                #    funclist.append(part.get_coeff)
                funclist = [part.get_coeff for part in self.ops]
                self.coeff_get = _UnitedFuncCaller(funclist, self.args,
                                                   self.dynamics_args, self.cte)
                self.compiled += "pyfunc"
                self.compiled_qobjevo.set_factor(func=self.coeff_get)

            elif self.type in ["mixed_callable"] and self.use_cython:
                funclist = []
                for part in self.ops:
                    if isinstance(part.get_coeff, _StrWrapper):
                        get_coeff, file_ = _compile_str_single(
                                                                part.coeff,
                                                                self.args)
                        coeff_files.add(file_)
                        self.coeff_files.append(file_)
                        funclist.append(get_coeff)
                    else:
                        funclist.append(part.get_coeff)

                self.coeff_get = _UnitedFuncCaller(funclist, self.args,
                                                   self.dynamics_args,
                                                   self.cte)
                self.compiled += "pyfunc"
                self.compiled_qobjevo.set_factor(func=self.coeff_get)
            elif self.type in ["mixed_callable"]:
                funclist = [part.get_coeff for part in self.ops]
                _UnitedStrCaller, Code, file_ = _compiled_coeffs_python(
                                                        self.ops,
                                                        self.args,
                                                        self.dynamics_args,
                                                        self.tlist)
                coeff_files.add(file_)
                self.coeff_files.append(file_)
                self.coeff_get = _UnitedStrCaller(funclist, self.args,
                                                  self.dynamics_args,
                                                  self.cte)
                self.compiled_qobjevo.set_factor(func=self.coeff_get)
                self.compiled += "pyfunc"
            elif self.type in ["string", "mixed_compilable"]:
                if self.use_cython:
                    # All factor can be compiled
                    self.coeff_get, Code, file_ = _compiled_coeffs(
                                                        self.ops,
                                                        self.args,
                                                        self.dynamics_args,
                                                        self.tlist)
                    coeff_files.add(file_)
                    self.coeff_files.append(file_)
                    self.compiled_qobjevo.set_factor(obj=self.coeff_get)
                    self.compiled += "cyfactor"
                else:
                    # All factor can be compiled
                    _UnitedStrCaller, Code, file_ = _compiled_coeffs_python(
                                                        self.ops,
                                                        self.args,
                                                        self.dynamics_args,
                                                        self.tlist)
                    coeff_files.add(file_)
                    self.coeff_files.append(file_)
                    funclist = [part.get_coeff for part in self.ops]
                    self.coeff_get = _UnitedStrCaller(funclist, self.args,
                                                      self.dynamics_args,
                                                      self.cte)
                    self.compiled_qobjevo.set_factor(func=self.coeff_get)
                    self.compiled += "pyfunc"

            elif self.type == "array":
                try:
                    use_step_func = self.args["_step_func_coeff"]
                except KeyError:
                    use_step_func = 0
                if np.allclose(np.diff(self.tlist),
                            self.tlist[1] - self.tlist[0]):
                    if use_step_func:
                        self.coeff_get = StepCoeffCte(
                            self.ops, None, self.tlist)
                    else:
                        self.coeff_get = InterCoeffCte(
                            self.ops, None, self.tlist)
                else:
                    if use_step_func:
                        self.coeff_get = StepCoeffT(
                            self.ops, None, self.tlist)
                    else:
                        self.coeff_get = InterCoeffT(
                            self.ops, None, self.tlist)
                self.compiled += "cyfactor"
                self.compiled_qobjevo.set_factor(obj=self.coeff_get)

            elif self.type == "spline":
                self.coeff_get = InterpolateCoeff(self.ops, None, None)
                self.compiled += "cyfactor"
                self.compiled_qobjevo.set_factor(obj=self.coeff_get)

            else:
                pass

            coeff_files.clean()
            if code:
                return Code

    def _get_coeff(self, t):
        out = []
        for part in self.ops:
            out.append(part.get_coeff(t, self.args))
        return out

    def __getstate__(self):
        _dict_ = {key: self.__dict__[key]
                  for key in self.__dict__ if key is not "compiled_qobjevo"}
        if self.compiled:
            return (_dict_, self.compiled_qobjevo.__getstate__())
        else:
            return (_dict_,)

    def __setstate__(self, state):
        self.__dict__ = state[0]
        self.compiled_qobjevo = None
        if self.compiled:
            mat_type, threading, td =  self.compiled.split()
            if mat_type == "csr":
                if self.safePickle:
                    # __getstate__ and __setstate__ of compiled_qobjevo pass pointers
                    # In 'safe' mod, these pointers are not used.
                    if td == "cte":
                        if threading == "single":
                            self.compiled_qobjevo = CQobjCte()
                            self.compiled_qobjevo.set_data(self.cte)
                        elif threading == "omp":
                            self.compiled_qobjevo = CQobjCteOmp()
                            self.compiled_qobjevo.set_data(self.cte)
                            self.compiled_qobjevo.set_threads(self.omp)
                    else:
                        # time dependence is pyfunc or cyfactor
                        if threading == "single":
                            self.compiled_qobjevo = CQobjEvoTd()
                            self.compiled_qobjevo.set_data(self.cte, self.ops)
                        elif threading == "omp":
                            self.compiled_qobjevo = CQobjEvoTdOmp()
                            self.compiled_qobjevo.set_data(self.cte, self.ops)
                            self.compiled_qobjevo.set_threads(self.omp)

                        if td == "pyfunc":
                            self.compiled_qobjevo.set_factor(func=self.coeff_get)
                        elif td == "cyfactor":
                            self.compiled_qobjevo.set_factor(obj=self.coeff_get)
                else:
                    if td == "cte":
                        if threading == "single":
                            self.compiled_qobjevo = CQobjCte.__new__(CQobjCte)
                        elif threading == "omp":
                            self.compiled_qobjevo = CQobjCteOmp.__new__(CQobjCteOmp)
                            self.compiled_qobjevo.set_threads(self.omp)
                    else:
                        # time dependence is pyfunc or cyfactor
                        if threading == "single":
                            self.compiled_qobjevo = CQobjEvoTd.__new__(CQobjEvoTd)
                        elif threading == "omp":
                            self.compiled_qobjevo = CQobjEvoTdOmp.__new__(CQobjEvoTdOmp)
                            self.compiled_qobjevo.set_threads(self.omp)
                    self.compiled_qobjevo.__setstate__(state[1])

            elif mat_type == "dense":
                if td == "cte":
                    self.compiled_qobjevo = \
                        CQobjCteDense.__new__(CQobjCteDense)
                else:
                    CQobjEvoTdDense.__new__(CQobjEvoTdDense)
                self.compiled_qobjevo.__setstate__(state[1])

            elif mat_type == "matched":
                if threading == "single":
                    self.compiled_qobjevo = \
                        CQobjEvoTdMatched.__new__(CQobjEvoTdMatched)
                elif threading == "omp":
                    self.compiled_qobjevo = \
                        CQobjEvoTdMatchedOmp.__new__(CQobjEvoTdMatchedOmp)
                    self.compiled_qobjevo.set_threads(self.omp)
                self.compiled_qobjevo.__setstate__(state[1])


# Function defined inside another function cannot be pickled,
# Using class instead
class _UnitedFuncCaller:
    def __init__(self, funclist, args, dynamics_args, cte):
        self.funclist = funclist
        self.args = args
        self.dynamics_args = dynamics_args
        self.dims = cte.dims
        self.shape = cte.shape

    def set_args(self, args, dynamics_args):
        self.args = args
        self.dynamics_args = dynamics_args

    def dyn_args(self, t, state, shape):
        # 1d array are to F ordered
        mat = state.reshape(shape, order="F")
        for name, what, op in self.dynamics_args:
            if what == "vec":
                self.args[name] = state
            elif what == "mat":
                self.args[name] = mat
            elif what == "Qobj":
                if self.shape[1] == shape[1]:  # oper
                    self.args[name] = Qobj(mat, dims=self.dims)
                elif shape[1] == 1: # ket
                    self.args[name] = Qobj(mat, dims=[self.dims[1],[1]])
                else:  # rho
                    self.args[name] = Qobj(mat, dims=self.dims[1])
            elif what == "expect":
                if shape[1] == op.cte.shape[1]: # same shape as object
                    self.args[name] = op.mul_mat(t, mat).trace()
                else:
                    self.args[name] = op.expect(t, state)

    def __call__(self, t, args={}):
        if args:
            now_args = self.args.copy()
            now_args.update(args)
        else:
            now_args = self.args
        out = []
        for func in self.funclist:
            out.append(func(t, now_args))
        return out

    def get_args(self):
        return self.args


class _Norm2():
    def __init__(self, f):
        self.func = f

    def __call__(self, t, args):
        return self.func(t, args)*np.conj(self.func(t, args))


class _Shift():
    def __init__(self, f):
        self.func = f

    def __call__(self, t, args):
        # TODO: check and comment why the np.conj
        return np.conj(self.func(t + args["_t0"], args))


class _Conj():
    def __init__(self, f):
        self.func = f

    def __call__(self, t, args):
        return np.conj(self.func(t, args))


class _Prod():
    def __init__(self, f, g):
        self.func_1 = f
        self.func_2 = g

    def __call__(self, t, args):
        return self.func_1(t, args)*self.func_2(t, args)


class _Add():
    def __init__(self, fs):
        self.funcs = fs

    def __call__(self, t, args):
        return np.sum([f(t, args) for f in self.funcs])

<<<<<<< HEAD
from qutip.superoperator import (vec2mat, liouvillian, lindblad_dissipator,
                                 spre, spost)
from qutip.qobjevofunc import QobjEvoFunc
=======

from qutip.superoperator import (vec2mat, liouvillian, lindblad_dissipator,
                                 spre, spost)
from qutip.qobjevofunc import QobjEvoFunc
from qutip.qobjevo_maker import StateArgs, set_signature
>>>>>>> b67c101f
<|MERGE_RESOLUTION|>--- conflicted
+++ resolved
@@ -603,20 +603,6 @@
             if isinstance(self.args[key], StateArgs):
                 self.dynamics_args += [(key, *self.args[key]())]
 
-<<<<<<< HEAD
-    def _check_old_with_state(self, state):
-        add_vec = False
-        for op in self.ops:
-            if op.type == "func":
-                try:
-                    op.get_coeff(0., self.args)
-                except TypeError as e:
-                    nfunc = _StateAsArgs(self.coeff)
-                    op = EvoElement((op.qobj, nfunc, nfunc, "func"))
-                    add_vec = True
-        if add_vec:
-            self.dynamics_args += [("_state_vec", "vec", None)]
-=======
         if e_ops:
             for i, dargs in enumerate(self.dynamics_args):
                 if dargs[1] == "expect" and isinstance(dargs[2], int):
@@ -624,7 +610,6 @@
                                              QobjEvo(e_ops[dargs[2]]))
         if state is not None:
             self._dynamics_args_update(0., state)
->>>>>>> b67c101f
 
     def __del__(self):
         for file_ in self.coeff_files:
@@ -1730,14 +1715,8 @@
     def __call__(self, t, args):
         return np.sum([f(t, args) for f in self.funcs])
 
-<<<<<<< HEAD
+
 from qutip.superoperator import (vec2mat, liouvillian, lindblad_dissipator,
                                  spre, spost)
 from qutip.qobjevofunc import QobjEvoFunc
-=======
-
-from qutip.superoperator import (vec2mat, liouvillian, lindblad_dissipator,
-                                 spre, spost)
-from qutip.qobjevofunc import QobjEvoFunc
-from qutip.qobjevo_maker import StateArgs, set_signature
->>>>>>> b67c101f
+from qutip.qobjevo_maker import StateArgs, set_signature