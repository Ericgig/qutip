--- conflicted
+++ resolved
@@ -1397,7 +1397,6 @@
         # FIXME: this needs to be cached in the same ways as isherm.
         if self.type in ["super", "oper"]:
             try:
-<<<<<<< HEAD
                 eigs = (
                     self
                     # We can test with either Choi or chi, since the basis
@@ -1407,11 +1406,6 @@
                     else sr.to_choi(self)
                 ).eigenenergies()
                 return all(eigs >= 0)
-=======
-                q_oper = sr.to_choi(self)
-                eigs = q_oper.eigenenergies()
-                return np.all(eigs >= 0)
->>>>>>> a6bf01d3
             except:
                 return False
         else:
@@ -1422,9 +1416,9 @@
 
         if self.type in ["super", "oper"]:
             try:
+                q_oper = sr.to_choi(self)
                 # We use the condition from John Watrous' lecture notes,
                 # Tr_1(J(Phi)) = identity_2.
-<<<<<<< HEAD
                 tr_oper = ptrace((
                     self
                     # We can test with either Choi or chi, since the basis
@@ -1433,9 +1427,6 @@
                     if self.superrep in ('choi', 'chi')
                     else sr.to_choi(self)
                 ), (0,))
-=======
-                tr_oper = q_oper.ptrace(0)
->>>>>>> a6bf01d3
                 ident = ops.identity(tr_oper.shape[0])
                 return isequal(tr_oper, ident)
             except:
@@ -1445,15 +1436,9 @@
 
     @property
     def iscptp(self):
-<<<<<<< HEAD
         from qutip.superop_reps import to_choi
         if self.type == "super" or self.type == "oper":
             q_oper = to_choi(self) if self.superrep not in ('choi', 'chi') else self
-=======
-
-        if self.type in ["super", "oper"]:
-            q_oper = sr.to_choi(self)
->>>>>>> a6bf01d3
             return q_oper.iscp and q_oper.istp
         else:
             return False
