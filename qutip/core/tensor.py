# This file is part of QuTiP: Quantum Toolbox in Python.
#
#    Copyright (c) 2011 and later, Paul D. Nation and Robert J. Johansson.
#    All rights reserved.
#
#    Redistribution and use in source and binary forms, with or without
#    modification, are permitted provided that the following conditions are
#    met:
#
#    1. Redistributions of source code must retain the above copyright notice,
#       this list of conditions and the following disclaimer.
#
#    2. Redistributions in binary form must reproduce the above copyright
#       notice, this list of conditions and the following disclaimer in the
#       documentation and/or other materials provided with the distribution.
#
#    3. Neither the name of the QuTiP: Quantum Toolbox in Python nor the names
#       of its contributors may be used to endorse or promote products derived
#       from this software without specific prior written permission.
#
#    THIS SOFTWARE IS PROVIDED BY THE COPYRIGHT HOLDERS AND CONTRIBUTORS
#    "AS IS" AND ANY EXPRESS OR IMPLIED WARRANTIES, INCLUDING, BUT NOT
#    LIMITED TO, THE IMPLIED WARRANTIES OF MERCHANTABILITY AND FITNESS FOR A
#    PARTICULAR PURPOSE ARE DISCLAIMED. IN NO EVENT SHALL THE COPYRIGHT
#    HOLDER OR CONTRIBUTORS BE LIABLE FOR ANY DIRECT, INDIRECT, INCIDENTAL,
#    SPECIAL, EXEMPLARY, OR CONSEQUENTIAL DAMAGES (INCLUDING, BUT NOT
#    LIMITED TO, PROCUREMENT OF SUBSTITUTE GOODS OR SERVICES; LOSS OF USE,
#    DATA, OR PROFITS; OR BUSINESS INTERRUPTION) HOWEVER CAUSED AND ON ANY
#    THEORY OF LIABILITY, WHETHER IN CONTRACT, STRICT LIABILITY, OR TORT
#    (INCLUDING NEGLIGENCE OR OTHERWISE) ARISING IN ANY WAY OUT OF THE USE
#    OF THIS SOFTWARE, EVEN IF ADVISED OF THE POSSIBILITY OF SUCH DAMAGE.
###############################################################################
"""
Module for the creation of composite quantum objects via the tensor product.
"""

__all__ = [
    'tensor', 'super_tensor', 'composite', 'tensor_swap', 'tensor_contract'
]

import numpy as np
from functools import partial
from .operators import qeye
from .qobj import Qobj
<<<<<<< HEAD
from .cy.qobjevo import QobjEvo
=======
>>>>>>> cefacfc9
from .superoperator import operator_to_vector, reshuffle
from .dimensions import (
    flatten, enumerate_flat, unflatten, deep_remove, dims_to_tensor_shape,
    dims_idxs_to_tensor_idxs
)
from . import data as _data


class _reverse_partial_tensor:
<<<<<<< HEAD
    # Picklable lambda op: tensor(op, right)
    def __init__(self, right):
        self.right = right
=======
    """ Picklable lambda op: tensor(op, right) """
    def __init__(self, right):
        self.right = right

>>>>>>> cefacfc9
    def __call__(self, op):
        return tensor(op, self.right)


def tensor(*args):
    """Calculates the tensor product of input operators.

    Parameters
    ----------
    args : array_like
        ``list`` or ``array`` of quantum objects for tensor product.

    Returns
    -------
    obj : qobj
        A composite quantum object.

    Examples
    --------
    >>> tensor([sigmax(), sigmax()]) # doctest: +SKIP
    Quantum object: dims = [[2, 2], [2, 2]], \
shape = [4, 4], type = oper, isHerm = True
    Qobj data =
    [[ 0.+0.j  0.+0.j  0.+0.j  1.+0.j]
     [ 0.+0.j  0.+0.j  1.+0.j  0.+0.j]
     [ 0.+0.j  1.+0.j  0.+0.j  0.+0.j]
     [ 1.+0.j  0.+0.j  0.+0.j  0.+0.j]]
    """
    from .cy.qobjevo import QobjEvo
    if not args:
        raise TypeError("Requires at least one input argument")
    if len(args) == 1 and isinstance(args[0], (Qobj, QobjEvo)):
        return args[0].copy()
    if len(args) == 1:
        try:
            args = tuple(args[0])
        except TypeError:
            raise TypeError("requires Qobj or QobjEvo operands") from None
    if not all(isinstance(q, (Qobj, QobjEvo)) for q in args):
        raise TypeError("requires Qobj or QobjEvo operands")
    if any(isinstance(q, QobjEvo) for q in args):
        # First make tensor from pairs only
        if len(args) >= 3:
            return tensor(args[0], tensor(args[1:]))

        left, right = args
        if isinstance(left, Qobj):
            return right.linear_map(partial(tensor, left))
        if isinstance(right, Qobj):
            return left.linear_map(_reverse_partial_tensor(right))
<<<<<<< HEAD
        left_t = left.linear_map(_reverse_partial_tensor(qeye(right.dims[1])))
        right_t = right.linear_map(partial(tensor, qeye(left.dims[0])))
=======
        left_t = left.linear_map(_reverse_partial_tensor(qeye(right.dims[0])))
        right_t = right.linear_map(partial(tensor, qeye(left.dims[1])))
>>>>>>> cefacfc9
        return left_t @ right_t

    if not all(q.superrep == args[0].superrep for q in args[1:]):
        raise TypeError("".join([
            "In tensor products of superroperators,",
            " all must have the same representation"
        ]))
    type = args[0].type
    isherm = args[0]._isherm
    isunitary = args[0]._isunitary
    out_data = args[0].data
    dims_l = [d for arg in args for d in arg.dims[0]]
    dims_r = [d for arg in args for d in arg.dims[1]]
    for arg in args[1:]:
        out_data = _data.kron(out_data, arg.data)
        # If both _are_ Hermitian and/or unitary, then so is the output, but if
        # both _aren't_, then output still can be.
        isherm = (isherm and arg._isherm) or None
        isunitary = (isunitary and arg._isunitary) or None
        if arg.type != type:
            type = None
    return Qobj(out_data,
                dims=[dims_l, dims_r],
                type=type,
                isherm=isherm,
                isunitary=isunitary,
                superrep=args[0].superrep,
                copy=False)


def super_tensor(*args):
    """
    Calculate the tensor product of input superoperators, by tensoring together
    the underlying Hilbert spaces on which each vectorized operator acts.

    Parameters
    ----------
    args : array_like
        ``list`` or ``array`` of quantum objects with ``type="super"``.

    Returns
    -------
    obj : qobj
        A composite quantum object.
    """
    if isinstance(args[0], list):
        args = args[0]

    # Check if we're tensoring vectors or superoperators.
    if all(arg.issuper for arg in args):
        if not all(arg.superrep == "super" for arg in args):
            raise TypeError(
                "super_tensor on type='super' is only implemented for "
                "superrep='super'."
            )

        # Reshuffle the superoperators.
        shuffled_ops = list(map(reshuffle, args))

        # Tensor the result.
        shuffled_tensor = tensor(shuffled_ops)

        # Unshuffle and return.
        out = reshuffle(shuffled_tensor)
        out.superrep = args[0].superrep
        return out
    if all(arg.isoperket for arg in args):

        # Reshuffle the superoperators.
        shuffled_ops = list(map(reshuffle, args))

        # Tensor the result.
        shuffled_tensor = tensor(shuffled_ops)

        # Unshuffle and return.
        out = reshuffle(shuffled_tensor)
        return out

    if all(arg.isoperbra for arg in args):
        return super_tensor(*(arg.dag() for arg in args)).dag()
    raise TypeError(
        "All arguments must be the same type, "
        "either super, operator-ket or operator-bra."
    )


def _isoperlike(q):
    return q.isoper or q.issuper


def _isketlike(q):
    return q.isket or q.isoperket


def _isbralike(q):
    return q.isbra or q.isoperbra


def composite(*args):
    """
    Given two or more operators, kets or bras, returns the Qobj
    corresponding to a composite system over each argument.
    For ordinary operators and vectors, this is the tensor product,
    while for superoperators and vectorized operators, this is
    the column-reshuffled tensor product.

    If a mix of Qobjs supported on Hilbert and Liouville spaces
    are passed in, the former are promoted. Ordinary operators
    are assumed to be unitaries, and are promoted using ``to_super``,
    while kets and bras are promoted by taking their projectors and
    using ``operator_to_vector(ket2dm(arg))``.
    """
    import qutip.core.superop_reps
    # First step will be to ensure everything is a Qobj at all.
    if not all(isinstance(arg, Qobj) for arg in args):
        raise TypeError("All arguments must be Qobjs.")

    # Next, figure out if we have something oper-like (isoper or issuper),
    # or something ket-like (isket or isoperket). Bra-like we'll deal with
    # by turning things into ket-likes and back.
    if all(map(_isoperlike, args)):
        if any(arg.issuper for arg in args):
            # to_super will promote 'oper' and leave 'super' untouched
            return super_tensor(*map(qutip.core.superop_reps.to_super, args))
        return tensor(*args)
    if all(map(_isketlike, args)):
        if any(arg.isoperket for arg in args):
            return super_tensor(*(
                arg if arg.isoperket else operator_to_vector(arg.proj())
                for arg in args
            ))
        return tensor(*args)
    if all(map(_isbralike, args)):
        # Turn into ket-likes and recurse.
        return composite(*(arg.dag() for arg in args)).dag()
    raise TypeError("Unsupported Qobj types [{}].".format(
        ", ".join(arg.type for arg in args)
    ))


def _tensor_contract_single(arr, i, j):
    """
    Contracts a dense tensor along a single index pair.
    """
    if arr.shape[i] != arr.shape[j]:
        raise ValueError("Cannot contract over indices of different length.")
    idxs = np.arange(arr.shape[i])
    sl = tuple(slice(None, None, None) if idx not in (i, j) else idxs
               for idx in range(arr.ndim))
    contract_at = i if j == i + 1 else 0
    return np.sum(arr[sl], axis=contract_at)


def _tensor_contract_dense(arr, *pairs):
    """
    Contracts a dense tensor along one or more index pairs,
    keeping track of how the indices are relabeled by the removal
    of other indices.
    """
    axis_idxs = list(range(arr.ndim))
    for pair in pairs:
        # axis_idxs.index effectively evaluates the mapping from original index
        # labels to the labels after contraction.
        arr = _tensor_contract_single(arr, *map(axis_idxs.index, pair))
        axis_idxs.remove(pair[0])
        axis_idxs.remove(pair[1])
    return arr


def tensor_swap(q_oper, *pairs):
    """Transposes one or more pairs of indices of a Qobj.
    Note that this uses dense representations and thus
    should *not* be used for very large Qobjs.

    Parameters
    ----------

    pairs : tuple
        One or more tuples ``(i, j)`` indicating that the
        ``i`` and ``j`` dimensions of the original qobj
        should be swapped.

    Returns
    -------

    sqobj : Qobj
        The original Qobj with all named index pairs swapped with each other
    """
    dims = q_oper.dims
    tensor_pairs = dims_idxs_to_tensor_idxs(dims, pairs)
    data = q_oper.full()
    # Reshape into tensor indices
    data = data.reshape(dims_to_tensor_shape(dims))
    # Now permute the dims list so we know how to get back.
    flat_dims = flatten(dims)
    perm = list(range(len(flat_dims)))
    for i, j in pairs:
        flat_dims[i], flat_dims[j] = flat_dims[j], flat_dims[i]
    for i, j in tensor_pairs:
        perm[i], perm[j] = perm[j], perm[i]
    dims = unflatten(flat_dims, enumerate_flat(dims))
    # Next, permute the actual indices of the dense tensor.
    data = data.transpose(perm)
    # Reshape back, using the left and right of dims.
    data = data.reshape(list(map(np.prod, dims)))
    return Qobj(data, dims=dims, superrep=q_oper.superrep, copy=False)


def tensor_contract(qobj, *pairs):
    """Contracts a qobj along one or more index pairs.
    Note that this uses dense representations and thus
    should *not* be used for very large Qobjs.

    Parameters
    ----------

    pairs : tuple
        One or more tuples ``(i, j)`` indicating that the
        ``i`` and ``j`` dimensions of the original qobj
        should be contracted.

    Returns
    -------

    cqobj : Qobj
        The original Qobj with all named index pairs contracted
        away.

    """
    # Record and label the original dims.
    dims = qobj.dims
    dims_idxs = enumerate_flat(dims)
    tensor_dims = dims_to_tensor_shape(dims)

    # Convert to dense first, since sparse won't support the reshaping we need.
    qtens = qobj.data.to_array()

    # Reshape by the flattened dims.
    qtens = qtens.reshape(tensor_dims)

    # Contract out the indices from the flattened object.
    # Note that we need to feed pairs through dims_idxs_to_tensor_idxs
    # to ensure that we are contracting the right indices.
    qtens = _tensor_contract_dense(qtens,
                                   *dims_idxs_to_tensor_idxs(dims, pairs))

    # Remove the contracted indexes from dims so we know how to
    # reshape back.
    # This concerns dims, and not the tensor indices, so we need
    # to make sure to use the original dims indices and not the ones
    # generated by dims_to_* functions.
    contracted_idxs = deep_remove(dims_idxs, *flatten(list(map(list, pairs))))
    contracted_dims = unflatten(flatten(dims), contracted_idxs)

    # We don't need to check for tensor idxs versus dims idxs here,
    # as column- versus row-stacking will never move an index for the
    # vectorized operator spaces all the way from the left to the right.
    l_mtx_dims, r_mtx_dims = map(np.product, map(flatten, contracted_dims))

    # Reshape back into a 2D matrix.
    qmtx = qtens.reshape((l_mtx_dims, r_mtx_dims))

    # Return back as a qobj.
    return Qobj(qmtx, dims=contracted_dims, superrep=qobj.superrep, copy=False)<|MERGE_RESOLUTION|>--- conflicted
+++ resolved
@@ -42,10 +42,6 @@
 from functools import partial
 from .operators import qeye
 from .qobj import Qobj
-<<<<<<< HEAD
-from .cy.qobjevo import QobjEvo
-=======
->>>>>>> cefacfc9
 from .superoperator import operator_to_vector, reshuffle
 from .dimensions import (
     flatten, enumerate_flat, unflatten, deep_remove, dims_to_tensor_shape,
@@ -55,16 +51,10 @@
 
 
 class _reverse_partial_tensor:
-<<<<<<< HEAD
-    # Picklable lambda op: tensor(op, right)
-    def __init__(self, right):
-        self.right = right
-=======
     """ Picklable lambda op: tensor(op, right) """
     def __init__(self, right):
         self.right = right
 
->>>>>>> cefacfc9
     def __call__(self, op):
         return tensor(op, self.right)
 
@@ -115,13 +105,8 @@
             return right.linear_map(partial(tensor, left))
         if isinstance(right, Qobj):
             return left.linear_map(_reverse_partial_tensor(right))
-<<<<<<< HEAD
-        left_t = left.linear_map(_reverse_partial_tensor(qeye(right.dims[1])))
-        right_t = right.linear_map(partial(tensor, qeye(left.dims[0])))
-=======
         left_t = left.linear_map(_reverse_partial_tensor(qeye(right.dims[0])))
         right_t = right.linear_map(partial(tensor, qeye(left.dims[1])))
->>>>>>> cefacfc9
         return left_t @ right_t
 
     if not all(q.superrep == args[0].superrep for q in args[1:]):
