--- conflicted
+++ resolved
@@ -921,137 +921,6 @@
     return basis(dims, state, dtype=dtype)
 
 
-<<<<<<< HEAD
-# Excitation-number restricted (enr) states
-
-def enr_state_dictionaries(dims, excitations):
-    """
-    Return the number of states, and lookup-dictionaries for translating
-    a state tuple to a state index, and vice versa, for a system with a given
-    number of components and maximum number of excitations.
-
-    Parameters
-    ----------
-    dims: list
-        A list with the number of states in each sub-system.
-
-    excitations : integer
-        The maximum numbers of dimension
-
-    Returns
-    -------
-    nstates, state2idx, idx2state: integer, dict, list
-        The number of states `nstates`, a dictionary for looking up state
-        indices from a state tuple, and a list containing the state tuples
-        ordered by state indices. state2idx and idx2state are reverses of
-        each other, i.e., ``state2idx[idx2state[idx]] = idx`` and
-        ``idx2state[state2idx[state]] = state``.
-    """
-    idx2state = list(state_number_enumerate(dims, excitations))
-    state2idx = {state: idx for idx, state in enumerate(idx2state)}
-    nstates = len(idx2state)
-
-    return nstates, state2idx, idx2state
-
-
-def enr_fock(dims, excitations, state, *, dtype=None):
-    """
-    Generate the Fock state representation in a excitation-number restricted
-    state space. The `dims` argument is a list of integers that define the
-    number of quantums states of each component of a composite quantum system,
-    and the `excitations` specifies the maximum number of excitations for
-    the basis states that are to be included in the state space. The `state`
-    argument is a tuple of integers that specifies the state (in the number
-    basis representation) for which to generate the Fock state representation.
-
-    Parameters
-    ----------
-    dims : list
-        A list of the dimensions of each subsystem of a composite quantum
-        system.
-
-    excitations : integer
-        The maximum number of excitations that are to be included in the
-        state space.
-
-    state : list of integers
-        The state in the number basis representation.
-
-    dtype : type or str, optional
-        Storage representation. Any data-layer known to ``qutip.data.to`` is
-        accepted.
-
-    Returns
-    -------
-    ket : Qobj
-        A Qobj instance that represent a Fock state in the exication-number-
-        restricted state space defined by `dims` and `exciations`.
-
-    """
-    dtype = dtype or settings.core["default_dtype"] or _data.Dense
-    nstates, state2idx, _ = enr_state_dictionaries(dims, excitations)
-    try:
-        data =_data.one_element[dtype]((nstates, 1),
-                                       (state2idx[tuple(state)], 0), 1)
-    except KeyError:
-        msg = (
-            "The state tuple " + str(tuple(state))
-            + " is not in the restricted state space."
-        )
-        raise ValueError(msg) from None
-    return Qobj(data, dims=[dims, [1]*len(dims)], type='ket', copy=False)
-
-
-def enr_thermal_dm(dims, excitations, n, *, dtype=None):
-    """
-    Generate the density operator for a thermal state in the excitation-number-
-    restricted state space defined by the `dims` and `exciations` arguments.
-    See the documentation for enr_fock for a more detailed description of
-    these arguments. The temperature of each mode in dims is specified by
-    the average number of excitatons `n`.
-
-    Parameters
-    ----------
-    dims : list
-        A list of the dimensions of each subsystem of a composite quantum
-        system.
-
-    excitations : integer
-        The maximum number of excitations that are to be included in the
-        state space.
-
-    n : integer
-        The average number of exciations in the thermal state. `n` can be
-        a float (which then applies to each mode), or a list/array of the same
-        length as dims, in which each element corresponds specifies the
-        temperature of the corresponding mode.
-
-    dtype : type or str, optional
-        Storage representation. Any data-layer known to ``qutip.data.to`` is
-        accepted.
-
-    Returns
-    -------
-    dm : Qobj
-        Thermal state density matrix.
-    """
-    dtype = dtype or settings.core["default_dtype"] or _data.CSR
-    nstates, _, idx2state = enr_state_dictionaries(dims, excitations)
-    if not isinstance(n, (list, np.ndarray)):
-        n = np.ones(len(dims)) * n
-    else:
-        n = np.asarray(n)
-
-    diags = [np.prod((n / (n + 1)) ** np.array(state)) for state in idx2state]
-    diags /= np.sum(diags)
-    out = qdiags(diags, 0, dims=[dims, dims],
-                 shape=(nstates, nstates), dtype=dtype)
-    out._isherm = True
-    return out
-
-
-=======
->>>>>>> bc8b264a
 def phase_basis(N, m, phi0=0, *, dtype=None):
     """
     Basis vector for the mth phase of the Pegg-Barnett phase operator.
