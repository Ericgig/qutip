--- conflicted
+++ resolved
@@ -588,15 +588,10 @@
          Requested projection operator.
     """
     dtype = dtype or settings.core["default_dtype"] or _data.CSR
-<<<<<<< HEAD
-    return basis(dimensions, n, offset=offset, dtype=dtype) @ \
-           basis(dimensions, m, offset=offset, dtype=dtype).dag()
-=======
     return (
-        basis(N, n, offset=offset, dtype=dtype) @ \
-        basis(N, m, offset=offset, dtype=dtype).dag()
+        basis(dimensions, n, offset=offset, dtype=dtype) @
+        basis(dimensions, m, offset=offset, dtype=dtype).dag()
     ).to(dtype)
->>>>>>> 4f6231a4
 
 
 def qstate(string, *, dtype=None):
@@ -1231,22 +1226,14 @@
     W : :obj:`.Qobj`
         N-qubit W-state
     """
-<<<<<<< HEAD
+
+    dtype = dtype or settings.core["default_dtype"] or _data.Dense
     inds = np.zeros(N_qubit, dtype=int)
     inds[0] = 1
     state = basis([2]*N_qubit, list(inds), dtype=dtype)
     for kk in range(1, N_qubit):
-        state += basis([2]*N_qubit, list(np.roll(inds, kk)), dtype=dtype)
-    return np.sqrt(1 / N_qubit) * state
-=======
-    dtype = dtype or settings.core["default_dtype"] or _data.Dense
-    inds = np.zeros(N, dtype=int)
-    inds[0] = 1
-    state = basis([2]*N, list(inds), dtype=dtype)
-    for kk in range(1, N):
-        state += basis([2]*N, list(np.roll(inds, kk)), dtype=dtype)
-    return (np.sqrt(1 / N) * state).to(dtype)
->>>>>>> 4f6231a4
+        state += basis([2] * N_qubit, list(np.roll(inds, kk)), dtype=dtype)
+    return (np.sqrt(1 / N_qubit) * state).to(dtype)
 
 
 def ghz_state(N_qubit, *, dtype=None):
@@ -1268,15 +1255,11 @@
     G : qobj
         N-qubit GHZ-state
     """
-<<<<<<< HEAD
-    return np.sqrt(0.5) * (basis([2]*N_qubit, [0]*N_qubit, dtype=dtype) +
-                           basis([2]*N_qubit, [1]*N_qubit, dtype=dtype))
-=======
+
     dtype = dtype or settings.core["default_dtype"] or _data.Dense
     return (
         np.sqrt(0.5) * (
-            basis([2]*N, [0]*N, dtype=dtype) +
-            basis([2]*N, [1]*N, dtype=dtype)
+            basis([2] * N_qubit, [0] * N_qubit, dtype=dtype) +
+            basis([2] * N_qubit, [1] * N_qubit, dtype=dtype)
         )
-    ).to(dtype)
->>>>>>> 4f6231a4
+    ).to(dtype)