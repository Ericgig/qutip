#cython: language_level=3

from qutip.core.data.csr cimport CSR
from qutip.core.data.csc cimport CSC
from qutip.core.data.dense cimport Dense
from qutip.core.data.base cimport Data

cpdef CSR matmul_csr(CSR left, CSR right, double complex scale=*, CSR out=*)
cpdef CSC matmul_csc(CSC left, CSC right, double complex scale=*, CSC out=*)
cpdef Dense matmul_dense(Dense left, Dense right, double complex scale=*, Dense out=*)
cpdef Dense matmul_csr_dense_dense(CSR left, Dense right, double complex scale=*, Dense out=*)
<<<<<<< HEAD
cpdef Dense matmul_csc_dense_dense(CSC left, Dense right, double complex scale=*, Dense out=*)
=======
cdef Dense matmul_data_dense(Data left, Dense right)
cdef void imatmul_data_dense(Data left, Dense right, double complex scale, Dense out)
>>>>>>> 9aabdea8
<|MERGE_RESOLUTION|>--- conflicted
+++ resolved
@@ -8,10 +8,7 @@
 cpdef CSR matmul_csr(CSR left, CSR right, double complex scale=*, CSR out=*)
 cpdef CSC matmul_csc(CSC left, CSC right, double complex scale=*, CSC out=*)
 cpdef Dense matmul_dense(Dense left, Dense right, double complex scale=*, Dense out=*)
-cpdef Dense matmul_csr_dense_dense(CSR left, Dense right, double complex scale=*, Dense out=*)
-<<<<<<< HEAD
+
 cpdef Dense matmul_csc_dense_dense(CSC left, Dense right, double complex scale=*, Dense out=*)
-=======
 cdef Dense matmul_data_dense(Data left, Dense right)
-cdef void imatmul_data_dense(Data left, Dense right, double complex scale, Dense out)
->>>>>>> 9aabdea8
+cdef void imatmul_data_dense(Data left, Dense right, double complex scale, Dense out)