#cython: language_level=3

from qutip.core.data cimport CSR, Dense, CSC

cpdef CSR mul_csr_inplace(CSR matrix, double complex value)
cpdef CSR mul_csr(CSR matrix, double complex value)
cpdef CSR neg_csr(CSR matrix)

<<<<<<< HEAD
cpdef void mul_csc_inplace(CSC matrix, double complex value)
cpdef CSC mul_csc(CSC matrix, double complex value)
cpdef CSC neg_csc(CSC matrix)

cpdef void mul_dense_inplace(Dense matrix, double complex value)
=======
cpdef Dense mul_dense_inplace(Dense matrix, double complex value)
>>>>>>> e4d37da9
cpdef Dense mul_dense(Dense matrix, double complex value)
cpdef Dense neg_dense(Dense matrix)<|MERGE_RESOLUTION|>--- conflicted
+++ resolved
@@ -6,14 +6,10 @@
 cpdef CSR mul_csr(CSR matrix, double complex value)
 cpdef CSR neg_csr(CSR matrix)
 
-<<<<<<< HEAD
-cpdef void mul_csc_inplace(CSC matrix, double complex value)
+cpdef CSC mul_csc_inplace(CSC matrix, double complex value)
 cpdef CSC mul_csc(CSC matrix, double complex value)
 cpdef CSC neg_csc(CSC matrix)
 
-cpdef void mul_dense_inplace(Dense matrix, double complex value)
-=======
 cpdef Dense mul_dense_inplace(Dense matrix, double complex value)
->>>>>>> e4d37da9
 cpdef Dense mul_dense(Dense matrix, double complex value)
 cpdef Dense neg_dense(Dense matrix)