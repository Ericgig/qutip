import numpy as np
import scipy.linalg
import scipy.sparse as sp
from itertools import combinations

from .dense import Dense, from_csr
from .csr import CSR
from .properties import isherm as _isherm
from qutip.settings import settings

__all__ = [
    'eigs', 'eigs_csr', 'eigs_dense',
]


def _orthogonalize(vec, other):
    cross = np.sum(np.conj(other) * vec)
    vec -= cross * other
    norm = np.sum(np.conj(vec) * vec)**0.5
    vec /= norm


if settings.eigh_unsafe:
    def eigh(mat, eigvals=None):
        val, vec = scipy.linalg.eig(mat)
        val = np.real(val)
        idx = np.argsort(val)
        val = val[idx]
        vec = vec[:, idx]
        if eigvals:
            val = val[eigvals[0]:eigvals[1]+1]
            vec = vec[:, eigvals[0]:eigvals[1]+1]
        same_eigv = 0
        for i in range(1, len(val)):
            if abs(val[i] - val[i-1]) < 1e-12:
                same_eigv += 1
                for j in range(same_eigv):
                    _orthogonalize(vec[:, i], vec[:, i-j-1])
            else:
                same_eigv = 0
        return val, vec

    def eigvalsh(a, eigvals=None):
        val = scipy.linalg.eigvals(a)
        val = np.sort(np.real(val))
        if eigvals:
            return val[eigvals[0]:eigvals[1]+1]
        return val
else:
    eigh = scipy.linalg.eigh
    eigvalsh = scipy.linalg.eigvalsh


def _eigs_dense(data, isherm, vecs, eigvals, num_large, num_small):
    """
    Internal functions for computing eigenvalues and eigenstates for a dense
    matrix.
    """
    N = data.shape[0]
    kwargs = {}
    if eigvals != 0 and isherm:
        kwargs['eigvals'] = ([0, num_small-1] if num_small
                             else [N-num_large, N-1])
    if vecs:
        driver = eigh if isherm else scipy.linalg.eig
        evals, evecs = driver(data, **kwargs)
    else:
        driver = eigvalsh if isherm else scipy.linalg.eigvals
        evals = driver(data, **kwargs)
        evecs = None

    _zipped = list(zip(evals, range(len(evals))))
    _zipped.sort()
    evals, perm = list(zip(*_zipped))

    if vecs:
        evecs = np.array([evecs[:, k] for k in perm]).T

    if not isherm and eigvals > 0:
        if vecs:
            if num_small > 0:
                evals, evecs = evals[:num_small], evecs[:, :num_small]
            elif num_large > 0:
                evals = evals[(N - num_large):]
                evecs = evecs[:, (N - num_large):]
        else:
            if num_small > 0:
                evals = evals[:num_small]
            elif num_large > 0:
                evals = evals[(N - num_large):]
    return np.array(evals), evecs


def _eigs_csr(data, isherm, vecs, eigvals, num_large, num_small, tol, maxiter):
    """
    Internal functions for computing eigenvalues and eigenstates for a sparse
    matrix.
    """
    N = data.shape[0]
    big_vals = np.array([])
    small_vals = np.array([])
    evecs = None

    remove_one = 0  # 0: remove none, 1: remove smallest, -1: remove largest
    if eigvals == (N - 1):
        # calculate all eigenvalues and remove one at output if using sparse
        # 1: remove the smallest, -1, remove the largest
<<<<<<< HEAD
        remove_one = bool(num_small) or -1
=======
        remove_one = 1 if (num_small > 0) else -1
>>>>>>> bc9b27f0
        eigvals = 0
        num_small = num_large = N // 2
        num_small += N % 2

    if vecs:
        if isherm:
            if num_large > 0:
                big_vals, big_vecs = sp.linalg.eigsh(data, k=num_large,
                                                     which='LA', tol=tol,
                                                     maxiter=maxiter)
            if num_small > 0:
                small_vals, small_vecs = sp.linalg.eigsh(
                    data, k=num_small, which='SA',
                    tol=tol, maxiter=maxiter)

        else:
            if num_large > 0:
                big_vals, big_vecs = sp.linalg.eigs(data, k=num_large,
                                                    which='LR', tol=tol,
                                                    maxiter=maxiter)
            if num_small > 0:
                small_vals, small_vecs = sp.linalg.eigs(
                    data, k=num_small, which='SR',
                    tol=tol, maxiter=maxiter)

        if num_large != 0 and num_small != 0:
            evecs = np.hstack([small_vecs, big_vecs])
        elif num_large != 0 and num_small == 0:
            evecs = big_vecs
        elif num_large == 0 and num_small != 0:
            evecs = small_vecs
    else:
        if isherm:
            if num_large > 0:
                big_vals = sp.linalg.eigsh(
                    data, k=num_large, which='LA',
                    return_eigenvectors=False, tol=tol, maxiter=maxiter)
            if num_small > 0:
                small_vals = sp.linalg.eigsh(
                    data, k=num_small, which='SA',
                    return_eigenvectors=False, tol=tol, maxiter=maxiter)
        else:
            if num_large > 0:
                big_vals = sp.linalg.eigs(
                    data, k=num_large, which='LR',
                    return_eigenvectors=False, tol=tol, maxiter=maxiter)
            if num_small > 0:
                small_vals = sp.linalg.eigs(
                    data, k=num_small, which='SR',
                    return_eigenvectors=False, tol=tol, maxiter=maxiter)

    evals = np.hstack((small_vals, big_vals))
    if isherm:
        evals = np.real(evals)

    _zipped = list(zip(evals, range(len(evals))))
    _zipped.sort()
    evals, perm = list(zip(*_zipped))

    if vecs:
        evecs = np.array([evecs[:, k] for k in perm]).T

    # remove last element if requesting N-1 eigs and using sparse
    if remove_one == 1:
        evals = evals[:-1]
        if vecs:
            evecs = evecs[:, :-1]
    elif remove_one == -1:
        evals = evals[1:]
        if vecs:
            evecs = evecs[:, 1:]

    return np.array(evals), evecs


def _eigs_check_shape(data):
    if data.shape[0] != data.shape[1]:
        raise TypeError("Can only diagonalize square matrices")


def _eigs_fix_eigvals(data, eigvals, sort):
    N = data.shape[0]
    if eigvals == N:
        eigvals = 0
    if eigvals > N:
        raise ValueError("Number of requested eigen vals/vecs must be <= N.")
    if sort not in ('low', 'high'):
        raise ValueError("'sort' must be 'low' or 'high'")

    # set number of large and small eigenvals/vecs
    if eigvals == 0:  # user wants all eigs (default)
        num_small = num_large = N // 2
        num_small += N % 2
    else:  # if user wants only a few eigen vals/vecs
        num_small, num_large = (eigvals, 0) if sort == 'low' else (0, eigvals)
    return eigvals, num_large, num_small


def eigs_csr(data, isherm=None, vecs=True, sort='low', eigvals=0,
             tol=0, maxiter=100000):
    """
    Return eigenvalues and eigenvectors for a CSR matrix.  This specialisation
    may take some extra keyword arguments in addition to the full documentation
    specified in :func:`.eigs`.

    This method is typically slower and less accurate than the dense eigenvalue
    solver; you probably want that, unless memory concerns deem it impossible.

    Extra keyword arguments
    -----------------------
    tol : float (0)
        Tolerance for sparse eigensolver.  Sufficiently small tolerances (such
        as 0) cause the solver to use machine precision.
    maxiter : int (100_000)
        Max number of iterations used by sparse eigensolver.
    """
    if not isinstance(data, CSR):
        raise TypeError("expected data in CSR format but got "
                        + str(type(data)))
    if data.shape[0] < 4:
        # For small matrix, the sparse solver can't compute all eigenvalues.
        return eigs_dense(from_csr(data), isherm, vecs, sort, eigvals)
    _eigs_check_shape(data)
    eigvals, num_large, num_small = _eigs_fix_eigvals(data, eigvals, sort)
    isherm = isherm if isherm is not None else _isherm(data)
    evals, evecs = _eigs_csr(data.as_scipy(), isherm, vecs, eigvals,
                             num_large, num_small, tol, maxiter)

    if vecs and isherm:
        i = 0
        while i < len(evals):
            num_degen = np.sum(np.abs(evals - evals[i]) < (2 * tol or 1e-14))
            # orthogonalize vectors 1 .. k with respect to the first, then
            # 2 .. k with respect to the second, and so on. Relies on both the
            # order of each pair and the ordering of pairs returned by
            # combinations.
            for k, l in combinations(range(num_degen), 2):
                _orthogonalize(evecs[:, i+l], evecs[:, i+k])
            i += num_degen

    if sort == 'high':
        # Flip arrays around.
        if vecs:
            evecs = np.fliplr(evecs)
        evals = evals[::-1]
    return (evals, Dense(evecs, copy=False)) if vecs else evals


def eigs_dense(data, isherm=None, vecs=True, sort='low', eigvals=0):
    """
    Return eigenvalues and eigenvectors for a Dense matrix.  Takes no special
    keyword arguments; see the primary documentation in :func:`.eigs`.
    """
    if not isinstance(data, Dense):
        raise TypeError("expected data in Dense format but got "
                        + str(type(data)))
    _eigs_check_shape(data)
    eigvals, num_large, num_small = _eigs_fix_eigvals(data, eigvals, sort)
    isherm = isherm if isherm is not None else _isherm(data)
    evals, evecs = _eigs_dense(data.as_ndarray(), isherm, vecs, eigvals,
                               num_large, num_small)
    if sort == 'high':
        # Flip arrays around.
        if vecs:
            evecs = np.fliplr(evecs)
        evals = evals[::-1]
    return (evals, Dense(evecs, copy=False)) if vecs else evals


from .dispatch import Dispatcher as _Dispatcher

# We use eigs_dense as the signature source, since in this case it has the
# complete signature that we allow, so we don't need to manually set it.
eigs = _Dispatcher(eigs_dense, name='eigs', inputs=('data',), out=False)
eigs.__doc__ =\
    """
    Return eigenvalues and (optionally) eigenvectors for a data-layer object.

    Some particular specialisations of this function may take additional
    keyword arguments (such as the CSR solver).  See their particular
    docstrings for details on those.

    Parameters
    ----------
    data : Data
        Input matrix
    isherm : bool, optional
        Indicate whether the matrix is Hermitian or not.  There are special
        Hermitian eigenvalue and -vector solvers for this case, which will take
        care of orthonormalisation and ensuring better accuracy.  If this is
        not specified either way, it will be calculated from the data.
    vecs : bool, optional (True)
        Whether the eigenvectors should be returned as well.
    sort : {'low', 'high'}, optional
        Sort the output of the eigenvalues and -vectors ordered by the relevant
        size of the real part of the eigenvalue from 'low' to high or from
        'high' to low.  If not all of the eigenvalues are requested, this
        influences which eigenvalues will be found.
    eigvals : int, optional
        Number of eigenvalues and -vectors to return.  If `0`, then returns
        all.

    Returns
    -------
    eigenvalues : np.ndarray
        The requested eigenvalues, sorted in the expected order.  The dtype is
        `np.complex128`, unless `isherm=True`, in which case it will be
        `np.float64`.
    eigenvectors : Data
        Only if `vecs=True`.  An array of the eigenvectors corresponding to the
        order of the eigenvalues.
    """
eigs.add_specialisations([
    (CSR, eigs_csr),
    (Dense, eigs_dense),
], _defer=True)

del _Dispatcher<|MERGE_RESOLUTION|>--- conflicted
+++ resolved
@@ -105,11 +105,7 @@
     if eigvals == (N - 1):
         # calculate all eigenvalues and remove one at output if using sparse
         # 1: remove the smallest, -1, remove the largest
-<<<<<<< HEAD
-        remove_one = bool(num_small) or -1
-=======
         remove_one = 1 if (num_small > 0) else -1
->>>>>>> bc9b27f0
         eigvals = 0
         num_small = num_large = N // 2
         num_small += N % 2
