--- conflicted
+++ resolved
@@ -355,34 +355,18 @@
         return coeff
 
     def __reduce__(self):
-        return (InterCoefficient, (self.coeff_np, self.tlist_np, 
-                                   self.second_np, self.constant))
+        return (InterCoefficient,
+                (self.coeff_np, self.tlist_np, self.second_np, self.constant))
 
     cpdef Coefficient copy(self):
         """Return a copy of the :obj:`Coefficient`."""
         return InterCoefficient(self.coeff_np, self.tlist_np,
                                 self.second_np, self.constant)
 
-<<<<<<< HEAD
-    def replace(self, *, tlist=None, **kwargs):
-        """
-        Return a :obj:`Coefficient` with args or tlist changed.
-
-        Parameters
-        ----------
-        tlist : np.array
-            New array of times for the array coefficients.
-        """
-        if tlist:
-            return InterCoefficient(self.coeff_np, tlist)
-        else:
-            return self
-=======
     @property
     def array(self):
         # Fro QIP tests
         return self.coeff_np
->>>>>>> f3dd5042
 
 
 cdef Coefficient add_inter(InterCoefficient left, InterCoefficient right):
@@ -445,32 +429,10 @@
         """Return a copy of the :obj:`Coefficient`."""
         return StepCoefficient(self.coeff_np, self.tlist_np, self.constant)
 
-<<<<<<< HEAD
-    def replace(self, *, tlist=None, **kwargs):
-        """
-        Return a :obj:`Coefficient` with args or tlist changed.
-
-        Parameters
-        ----------
-        tlist : np.array
-            New array of times for the array coefficients.
-        """
-        if tlist:
-            return StepCoefficient(self.coeff_np, tlist)
-        else:
-            return self
-
-    def replace(self, *, arguments=None, tlist=None):
-        if tlist:
-            return StepCoefficient(self.coeff_np, tlist)
-        else:
-            return self.copy()
-=======
     @property
     def array(self):
         # Fro QIP tests
         return np.array(self.coeff_arr)
->>>>>>> f3dd5042
 
 
 @cython.auto_pickle(True)
@@ -488,6 +450,10 @@
     def __init__(self, Coefficient first, Coefficient second):
         self.first = first
         self.second = second
+
+    cpdef void arguments(self, dict args) except *:
+        self.first.arguments(args)
+        self.second.arguments(args)
 
     cdef complex _call(self, double t) except *:
         return self.first._call(t) + self.second._call(t)
