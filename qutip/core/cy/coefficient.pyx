--- conflicted
+++ resolved
@@ -14,29 +14,6 @@
 
 cdef extern from "<complex>" namespace "std" nogil:
     double complex conj(double complex x)
-<<<<<<< HEAD
-
-cdef class Coefficient:
-    """`Coefficient` are the time-dependant scalar of a `[Qobj, coeff]` pair
-    composing time-dependant operator in list format for :obj:`QobjEvo`.
-
-    Coefficient are immutable.
-    """
-    cdef double complex _call(self, double t) except *:
-        return 0j
-
-    def replace(self, *, arguments=None, tlist=None):
-        """Return a Coefficient with args or tlist changed. """
-        # Cases where tlist or args are supported are managed in those classes
-        return self
-
-    def __call__(self, double t, dict args=None):
-        """Update args and return the coefficient value at `t`. """
-        if args:
-            return (<Coefficient> self.replace(arguments=args))._call(t)
-        return self._call(t)
-
-=======
     double         norm(double complex x)
 
 
@@ -81,7 +58,6 @@
         raise NotImplementedError("All Coefficient sub-classes "
                                   "should overwrite this.")
 
->>>>>>> 8e8f4bcf
     def __add__(left, right):
         if (
             isinstance(left, InterCoefficient)
@@ -102,12 +78,6 @@
         return NotImplemented
 
     cpdef Coefficient copy(self):
-<<<<<<< HEAD
-        return pickle.loads(pickle.dumps(self))
-
-    def conj(self):
-        return ConjCoefficient(self)
-=======
         """Return a copy of the :obj:`Coefficient`."""
         return pickle.loads(pickle.dumps(self))
 
@@ -122,15 +92,11 @@
     def _shift(self):
         """ Return a :obj:`Coefficient` with a time shift"""
         return ShiftCoefficient(self, 0)
->>>>>>> 8e8f4bcf
 
 
 @cython.auto_pickle(True)
 cdef class FunctionCoefficient(Coefficient):
     """
-<<<<<<< HEAD
-    Coefficient wrapping a Python function.
-=======
     :obj:`Coefficient` wrapping a Python function.
 
     Parameters
@@ -140,7 +106,6 @@
 
     args : dict
         Dictionary of variable to pass to `func`.
->>>>>>> 8e8f4bcf
     """
     cdef object func
 
@@ -152,11 +117,6 @@
         return self.func(t, self.args)
 
     cpdef Coefficient copy(self):
-<<<<<<< HEAD
-        return FunctionCoefficient(self.func, self.args.copy())
-
-    def replace(self, *, arguments=None, tlist=None):
-=======
         """Return a copy of the :obj:`Coefficient`."""
         return FunctionCoefficient(self.func, self.args.copy())
 
@@ -171,17 +131,12 @@
             The dictionary do not need to include all keys, but only those
             which need to be updated.
         """
->>>>>>> 8e8f4bcf
         if arguments:
             return FunctionCoefficient(
                 self.func,
                 {**self.args, **arguments}
             )
-<<<<<<< HEAD
-        return self.copy()
-=======
         return self
->>>>>>> 8e8f4bcf
 
 
 def proj(x):
@@ -193,9 +148,6 @@
 
 cdef class StrFunctionCoefficient(Coefficient):
     """
-<<<<<<< HEAD
-    Coefficient build from a code string interpreted without cython.
-=======
     :obj:`Coefficient` wrapping a string into a python function.
     The string must represent compilable python code resulting in a complex.
     The time is available as the local variable `t` and the keys of `args`
@@ -220,7 +172,6 @@
     args : dict
         Dictionary of variable used in the code string. May include unused
         variables.
->>>>>>> 8e8f4bcf
     """
     cdef object func
     cdef str base
@@ -272,18 +223,12 @@
         return self.func(t, self.args)
 
     cpdef Coefficient copy(self):
-<<<<<<< HEAD
-=======
-        """Return a copy of the :obj:`Coefficient`."""
->>>>>>> 8e8f4bcf
+        """Return a copy of the :obj:`Coefficient`."""
         return StrFunctionCoefficient(self.base, self.args.copy())
 
     def __reduce__(self):
         return (StrFunctionCoefficient, (self.base, self.args))
 
-<<<<<<< HEAD
-    def replace(self, *, arguments=None, tlist=None):
-=======
     def replace(self, *, arguments=None, **kwargs):
         """
         Return a :obj:`Coefficient` with args or tlist changed.
@@ -295,7 +240,6 @@
             The dictionary do not need to include all keys, but only those
             which need to be updated.
         """
->>>>>>> 8e8f4bcf
         if arguments:
             return StrFunctionCoefficient(
                 self.base,
@@ -306,10 +250,6 @@
 
 cdef class InterpolateCoefficient(Coefficient):
     """
-<<<<<<< HEAD
-    Coefficient build from a `qutip.Cubic_Spline` object.
-    """
-=======
     :obj:`Coefficient` built from a :class:`qutip.Cubic_Spline` object.
 
     Parameters
@@ -319,7 +259,6 @@
         of the time.
     """
 
->>>>>>> 8e8f4bcf
     cdef double lower_bound, higher_bound
     cdef complex[::1] spline_data
     cdef object spline
@@ -341,14 +280,6 @@
         return InterpolateCoefficient, (self.spline,)
 
     cpdef Coefficient copy(self):
-<<<<<<< HEAD
-        return InterpolateCoefficient(self.spline)
-
-    def replace(self, *, arguments=None, tlist=None):
-        if tlist is not None:
-            return InterpolateCoefficient(
-                Cubic_Spline(tlist[0], tlist[1],
-=======
         """Return a copy of the :obj:`Coefficient`."""
         return InterpolateCoefficient(self.spline)
 
@@ -364,7 +295,6 @@
         if tlist is not None:
             return InterpolateCoefficient(
                 Cubic_Spline(tlist[0], tlist[-1],
->>>>>>> 8e8f4bcf
                              self.spline.array,
                              *self.spline.bounds)
                 )
@@ -374,12 +304,6 @@
 
 cdef class InterCoefficient(Coefficient):
     """
-<<<<<<< HEAD
-    Coefficient build array of time and coefficient interpolated using
-    cubic spline.
-    """
-    cdef int n_t, cte
-=======
     :obj:`Coefficient` built from a cubic spline interpolation of a numpy array.
 
     Parameters
@@ -392,7 +316,6 @@
         inscreasing, but do not need to be uniformly spaced.
     """
     cdef int n_t, constant
->>>>>>> 8e8f4bcf
     cdef double dt
     cdef double[::1] tlist
     cdef complex[::1] coeff_arr, second_derr
@@ -428,8 +351,8 @@
         return coeff
 
     def __reduce__(self):
-        return (InterCoefficient,
-                (self.coeff_np, self.tlist_np, self.second_np, self.constant))
+        return (InterCoefficient, (self.coeff_np, self.tlist_np, 
+                                   self.second_np, self.constant))
 
     cpdef Coefficient copy(self):
         """Return a copy of the :obj:`Coefficient`."""
@@ -449,16 +372,6 @@
             return InterCoefficient(self.coeff_np, tlist)
         else:
             return self
-
-    cpdef Coefficient copy(self):
-        return InterCoefficient(self.coeff_np, self.tlist_np,
-                                self.second_np, self.cte)
-
-    def replace(self, *, arguments=None, tlist=None):
-        if tlist:
-            return InterCoefficient(self.coeff_np, tlist)
-        else:
-            return self.copy()
 
 
 cdef Coefficient add_inter(InterCoefficient left, InterCoefficient right):
@@ -474,13 +387,6 @@
 
 cdef class StepCoefficient(Coefficient):
     """
-<<<<<<< HEAD
-    Coefficient build array of time and coefficient interpolated using
-    previous value.
-    tlist[i] <= t < tlist[i+1] ==> coeff[i]
-    """
-    cdef int n_t, cte
-=======
     :obj:`Coefficient` built from a numpy array interpolated using previous
     value.
 
@@ -494,7 +400,6 @@
         inscreasing, but do not need to be uniformly spaced.
     """
     cdef int n_t, constant
->>>>>>> 8e8f4bcf
     cdef double dt
     cdef double[::1] tlist
     cdef complex[::1] coeff_arr
@@ -542,9 +447,6 @@
         else:
             return self
 
-    cpdef Coefficient copy(self):
-        return StepCoefficient(self.coeff_np, self.tlist_np, self.cte)
-
     def replace(self, *, arguments=None, tlist=None):
         if tlist:
             return StepCoefficient(self.coeff_np, tlist)
@@ -555,12 +457,8 @@
 @cython.auto_pickle(True)
 cdef class SumCoefficient(Coefficient):
     """
-<<<<<<< HEAD
-    Coefficient build from the sum of 2 other Coefficients
-=======
     :obj:`Coefficient` built from the sum of 2 other Coefficients.
     Result of :obj:`Coefficient` + :obj:`Coefficient`.
->>>>>>> 8e8f4bcf
     """
     cdef Coefficient first
     cdef Coefficient second
@@ -573,14 +471,6 @@
         return self.first._call(t) + self.second._call(t)
 
     cpdef Coefficient copy(self):
-<<<<<<< HEAD
-        return SumCoefficient(self.first.copy(), self.second.copy())
-
-    def replace(self, *, arguments=None, tlist=None):
-        return SumCoefficient(
-            self.first.replace(arguments=arguments, tlist=tlist),
-            self.second.replace(arguments=arguments, tlist=tlist)
-=======
         """Return a copy of the :obj:`Coefficient`."""
         return SumCoefficient(self.first.copy(), self.second.copy())
 
@@ -604,16 +494,12 @@
         return SumCoefficient(
             self.first.replace(**kwargs),
             self.second.replace(**kwargs)
->>>>>>> 8e8f4bcf
         )
 
 
 @cython.auto_pickle(True)
 cdef class MulCoefficient(Coefficient):
     """
-<<<<<<< HEAD
-    Coefficient build from the product of 2 other Coefficients
-=======
     :obj:`Coefficient` built from the product of 2 other Coefficients.
     Result of :obj:`Coefficient` * :obj:`Coefficient`.
 
@@ -625,7 +511,6 @@
         Create a copy of the :obj:`Coefficient`.
     replace(arguments, tlist):
         Create a new :obj:`Coefficient` with updated arguments and/or tlist.
->>>>>>> 8e8f4bcf
     """
     cdef Coefficient first
     cdef Coefficient second
@@ -638,14 +523,6 @@
         return self.first._call(t) * self.second._call(t)
 
     cpdef Coefficient copy(self):
-<<<<<<< HEAD
-        return MulCoefficient(self.first.copy(), self.second.copy())
-
-    def replace(self, *, arguments=None, tlist=None):
-        return MulCoefficient(
-            self.first.replace(arguments=arguments, tlist=tlist),
-            self.second.replace(arguments=arguments, tlist=tlist)
-=======
         """Return a copy of the :obj:`Coefficient`."""
         return MulCoefficient(self.first.copy(), self.second.copy())
 
@@ -669,20 +546,15 @@
         return MulCoefficient(
             self.first.replace(**kwargs),
             self.second.replace(**kwargs)
->>>>>>> 8e8f4bcf
         )
 
 
 @cython.auto_pickle(True)
 cdef class ConjCoefficient(Coefficient):
     """
-<<<<<<< HEAD
-    Conjugate of a Coefficient.
-=======
     Conjugate of a :obj:`Coefficient`.
 
     Result of ``Coefficient.conj()`` or ``qutip.coefficent.conj(Coefficient)``.
->>>>>>> 8e8f4bcf
     """
     cdef Coefficient base
 
@@ -693,14 +565,6 @@
         return conj(self.base._call(t))
 
     cpdef Coefficient copy(self):
-<<<<<<< HEAD
-        return ConjCoefficient(self.base.copy())
-
-    def replace(self, *, arguments=None, tlist=None):
-        return ConjCoefficient(
-            self.base.replace(arguments=arguments, tlist=tlist)
-        )
-=======
         """Return a copy of the :obj:`Coefficient`."""
         return ConjCoefficient(self.base.copy())
 
@@ -810,5 +674,4 @@
 
     cpdef Coefficient copy(self):
         """Return a copy of the :obj:`Coefficient`."""
-        return ShiftCoefficient(self.base.copy(), self._t0)
->>>>>>> 8e8f4bcf
+        return ShiftCoefficient(self.base.copy(), self._t0)