--- conflicted
+++ resolved
@@ -739,11 +739,7 @@
     # function to linear_map custom transformations
     def linear_map(self, op_mapping):
         """
-<<<<<<< HEAD
-        Apply function to each Qobj contribution.
-=======
         Apply mapping to each Qobj contribution.
->>>>>>> ba0e3314
 
         Example:
         `QobjEvo([sigmax(), coeff]).linear_map(spre)`
