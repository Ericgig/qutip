--- conflicted
+++ resolved
@@ -1,17 +1,10 @@
 from math import sqrt
-
 import numpy as np
 import pytest
-<<<<<<< HEAD
-from math import sqrt
-from qutip import (
-    Qobj, basis, ket2dm, sigmax, sigmay, sigmaz, identity, num, tensor,
-    rand_ket, CoreOptions
-)
-=======
-
+
+from qutip import CoreOptions
 from qutip import basis, identity, ket2dm, num, sigmax, sigmay, sigmaz
->>>>>>> f38797f4
+
 from qutip.measurement import (
     measure_observable,
     measure_povm,
