import numpy as np
import scipy.sparse

import qutip


def shuffle_indices_scipy_csr(matrix):
    """
    Given a scipy.sparse.csr_matrix, shuffle the indices within each row and
    return a new array.  This should represent the same matrix, but in the less
    efficient, "unsorted" manner.  All mathematical operations should still
    work the same after this, but may be slower.

    This is not guaranteed to change the order of the indices in every case.
    If there is at most one value per row, there is no unsorted order.  In
    general, we attempt to shuffle, and if this returns the same order as
    before, we just reverse it to ensure it's different.
    """
    out = matrix.copy()
    for row in range(out.shape[0]):
        ptr = (out.indptr[row], out.indptr[row + 1])
        if ptr[1] - ptr[0] > 1:
            order = np.argsort(np.random.rand(ptr[1] - ptr[0]))
            # If sorted, reverse it.
            order = np.flip(order) if np.all(order[:-1] < order[1:]) else order
            out.indices[ptr[0]:ptr[1]] = out.indices[ptr[0]:ptr[1]][order]
            out.data[ptr[0]:ptr[1]] = out.data[ptr[0]:ptr[1]][order]
    return out


def random_scipy_csr(shape, density, sorted_):
    """
    Generate a random scipy CSR matrix with the given shape, nnz density, and
    with indices that are either sorted or unsorted.  The nnz elements will
    always be at least one.
    """
    nnz = int(shape[0] * shape[1] * density) or 1
    data = np.random.rand(nnz) + 1j*np.random.rand(nnz)
    rows = np.random.choice(np.arange(shape[0]), nnz)
    cols = np.random.choice(np.arange(shape[1]), nnz)
    sci = scipy.sparse.coo_matrix((data, (rows, cols)), shape=shape).tocsr()
    if not sorted_:
        shuffle_indices_scipy_csr(sci)
    return sci


def random_scipy_csc(shape, density, sorted_):
    """
    Generate a random scipy CSC matrix with the given shape, nnz density, and
    with indices that are either sorted or unsorted.  The nnz elements will
    always be at least one.
    """
    nnz = int(shape[0] * shape[1] * density) or 1
    data = np.random.rand(nnz) + 1j*np.random.rand(nnz)
    rows = np.random.choice(np.arange(shape[0]), nnz)
    cols = np.random.choice(np.arange(shape[1]), nnz)
    sci = scipy.sparse.coo_matrix((data, (rows, cols)), shape=shape).tocsr()
    if not sorted_:
        shuffle_indices_scipy_csr(sci)
    return sci.tocsc()

<<<<<<< HEAD

def random_numpy_dense(shape, fortran=False):
=======
def random_numpy_dense(shape, fortran):
>>>>>>> b6b8648f
    """Generate a random numpy dense matrix with the given shape."""
    out = np.random.rand(*shape) + 1j*np.random.rand(*shape)
    if fortran:
        out = np.asfortranarray(out)
    return out


def random_csr(shape, density, sorted_):
    """
    Generate a random qutip CSR matrix with the given shape, nnz density, and
    with indices that are either sorted or unsorted.  The nnz elements will
    always be at least one (use data.csr.zeros otherwise).
    """
    return qutip.core.data.CSR(random_scipy_csr(shape, density, sorted_))


def random_csc(shape, density, sorted_):
    """
    Generate a random qutip CSC matrix with the given shape, nnz density, and
    with indices that are either sorted or unsorted.  The nnz elements will
    always be at least one (use data.csc.zeros otherwise).
    """
    return qutip.core.data.CSC(random_scipy_csc(shape, density, sorted_))


def random_dense(shape, fortran):
    """Generate a random qutip Dense matrix of the given shape."""
    return qutip.core.data.Dense(random_numpy_dense(shape, fortran))<|MERGE_RESOLUTION|>--- conflicted
+++ resolved
@@ -59,12 +59,7 @@
         shuffle_indices_scipy_csr(sci)
     return sci.tocsc()
 
-<<<<<<< HEAD
-
-def random_numpy_dense(shape, fortran=False):
-=======
 def random_numpy_dense(shape, fortran):
->>>>>>> b6b8648f
     """Generate a random numpy dense matrix with the given shape."""
     out = np.random.rand(*shape) + 1j*np.random.rand(*shape)
     if fortran:
