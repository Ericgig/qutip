# This file is part of QuTiP: Quantum Toolbox in Python.
#
#    Copyright (c) 2011 and later, Paul D. Nation and Robert J. Johansson.
#    All rights reserved.
#
#    Redistribution and use in source and binary forms, with or without
#    modification, are permitted provided that the following conditions are
#    met:
#
#    1. Redistributions of source code must retain the above copyright notice,
#       this list of conditions and the following disclaimer.
#
#    2. Redistributions in binary form must reproduce the above copyright
#       notice, this list of conditions and the following disclaimer in the
#       documentation and/or other materials provided with the distribution.
#
#    3. Neither the name of the QuTiP: Quantum Toolbox in Python nor the names
#       of its contributors may be used to endorse or promote products derived
#       from this software without specific prior written permission.
#
#    THIS SOFTWARE IS PROVIDED BY THE COPYRIGHT HOLDERS AND CONTRIBUTORS
#    "AS IS" AND ANY EXPRESS OR IMPLIED WARRANTIES, INCLUDING, BUT NOT
#    LIMITED TO, THE IMPLIED WARRANTIES OF MERCHANTABILITY AND FITNESS FOR A
#    PARTICULAR PURPOSE ARE DISCLAIMED. IN NO EVENT SHALL THE COPYRIGHT
#    HOLDER OR CONTRIBUTORS BE LIABLE FOR ANY DIRECT, INDIRECT, INCIDENTAL,
#    SPECIAL, EXEMPLARY, OR CONSEQUENTIAL DAMAGES (INCLUDING, BUT NOT
#    LIMITED TO, PROCUREMENT OF SUBSTITUTE GOODS OR SERVICES; LOSS OF USE,
#    DATA, OR PROFITS; OR BUSINESS INTERRUPTION) HOWEVER CAUSED AND ON ANY
#    THEORY OF LIABILITY, WHETHER IN CONTRACT, STRICT LIABILITY, OR TORT
#    (INCLUDING NEGLIGENCE OR OTHERWISE) ARISING IN ANY WAY OUT OF THE USE
#    OF THIS SOFTWARE, EVEN IF ADVISED OF THE POSSIBILITY OF SUCH DAMAGE.
###############################################################################
import pytest
import numpy as np
from numpy.testing import assert_, run_module_suite

from qutip import (
    smesolve, mesolve, photocurrent_mesolve, liouvillian, QobjEvo, spre, spost,
    destroy, coherent, parallel_map, qeye, fock_dm, general_stochastic, num,
)
from qutip.core import data as _data
def f(t, args):
    return args["a"] * t


@pytest.mark.slow
def test_smesolve_homodyne_methods():
    "Stochastic: smesolve: homodyne methods with single jump operator"

    def arccoth(x):
        return 0.5*np.log((1.+x)/(x-1.))

    th = 0.1 # Interaction parameter
    alpha = np.cos(th)
    beta = np.sin(th)
    gamma = 1.

    N = 30                 # number of Fock states
    Id = qeye(N)
    a = destroy(N)
    s = 0.5*((alpha+beta)*a + (alpha-beta)*a.dag())
    x = (a + a.dag()) * 2**-0.5
    H = Id
    c_op = [gamma**0.5 * a]
    sc_op = [s]
    e_op = [x, x*x]
    rho0 = fock_dm(N,0)      # initial vacuum state

    T = 3.                   # final time
    # number of time steps for which we save the expectation values
    N_store = 121
    Nsub = 10
    tlist = np.linspace(0, T, N_store)
    ddt = (tlist[1]-tlist[0])

    #### Analytic solution
    y0 = 0.5
    A = (gamma**2 + alpha**2 * (beta**2 + 4*gamma) - 2*alpha*beta*gamma)**0.5
    B = arccoth((-4*alpha**2*y0 + alpha*beta - gamma)/A)
    y_an = (alpha*beta - gamma + A / np.tanh(0.5*A*tlist - B))/(4*alpha**2)


    list_methods_tol = [['euler-maruyama', 2e-2],
                        ['pc-euler', 2e-3],
                        ['pc-euler-2', 2e-3],
                        ['platen', 1e-3],
                        ['milstein', 1e-3],
                        ['milstein-imp', 1e-3],
                        ['rouchon', 1e-3],
                        ['taylor1.5', 1e-4],
                        ['taylor1.5-imp', 1e-4],
                        ['explicit1.5', 1e-4],
                        ['taylor2.0', 1e-4]]
    for n_method in list_methods_tol:
        sol = smesolve(H, rho0, tlist, c_op, sc_op, e_op,
                       nsubsteps=Nsub, method='homodyne', solver = n_method[0])
        sol2 = smesolve(H, rho0, tlist, c_op, sc_op, e_op, store_measurement=0,
                       nsubsteps=Nsub, method='homodyne', solver = n_method[0],
                       noise = sol.noise)
        sol3 = smesolve(H, rho0, tlist, c_op, sc_op, e_op,
                        nsubsteps=Nsub*5, method='homodyne',
                        solver = n_method[0], tol=1e-8)
        err = 1/T * np.sum(np.abs(y_an - \
                    (sol.expect[1]-sol.expect[0]*sol.expect[0].conj())))*ddt
        err3 = 1/T * np.sum(np.abs(y_an - \
                    (sol3.expect[1]-sol3.expect[0]*sol3.expect[0].conj())))*ddt
        print(n_method[0], ': deviation =', err, ', tol =', n_method[1])
        assert_(err < n_method[1])
        # 5* more substep should decrease the error
        assert_(err3 < err)
        # just to check that noise is not affected by smesolve
        assert_(np.all(sol.noise == sol2.noise))
        assert_(np.all(sol.expect[0] == sol2.expect[0]))

    sol = smesolve(H, rho0, tlist[:2], c_op, sc_op, e_op, noise=10, ntraj=2,
                    nsubsteps=Nsub, method='homodyne', solver='euler',
                    store_measurement=1)
    sol2 = smesolve(H, rho0, tlist[:2], c_op, sc_op, e_op, noise=10, ntraj=2,
                    nsubsteps=Nsub, method='homodyne', solver='euler',
                    store_measurement=0)
    sol3 = smesolve(H, rho0, tlist[:2], c_op, sc_op, e_op, noise=11, ntraj=2,
                    nsubsteps=Nsub, method='homodyne', solver='euler')
    # sol and sol2 have the same seed, sol3 differ.
    assert_(np.all(sol.noise == sol2.noise))
    assert_(np.all(sol.noise != sol3.noise))
    assert_(not np.all(sol.measurement[0] == 0.+0j))
    assert_(np.all(sol2.measurement[0] == 0.+0j))
    sol = smesolve(H, rho0, tlist[:2], c_op, sc_op, e_op, noise=np.array([1,2]),
                   ntraj=2, nsubsteps=Nsub, method='homodyne', solver='euler')
    sol2 = smesolve(H, rho0, tlist[:2], c_op, sc_op, e_op, noise=np.array([2,1]),
                   ntraj=2, nsubsteps=Nsub, method='homodyne', solver='euler')
    # sol and sol2 have the seed of traj 1 and 2 reversed.
    assert_(np.all(sol.noise[0,:,:,:] == sol2.noise[1,:,:,:]))
    assert_(np.all(sol.noise[1,:,:,:] == sol2.noise[0,:,:,:]))


def test_smesolve_photocurrent():
    "Stochastic: photocurrent_mesolve"
    tol = 0.01

    N = 4
    gamma = 0.25
    ntraj = 20
    nsubsteps = 100
    a = destroy(N)

    H = [[a.dag() * a,f]]
    psi0 = coherent(N, 0.5)
    sc_ops = [np.sqrt(gamma) * a, np.sqrt(gamma) * a * 0.5]
    e_ops = [a.dag() * a, a + a.dag(), (-1j)*(a - a.dag())]

    times = np.linspace(0, 1.0, 21)
    res_ref = mesolve(H, psi0, times, sc_ops, e_ops, args={"a":2})
    res = photocurrent_mesolve(H, psi0, times, [], sc_ops, e_ops, args={"a":2},
                   ntraj=ntraj, nsubsteps=nsubsteps,  store_measurement=True,
                   map_func=parallel_map)

    assert_(all([np.mean(abs(res.expect[idx] - res_ref.expect[idx])) < tol
                 for idx in range(len(e_ops))]))
    assert_(len(res.measurement) == ntraj)
    assert_(all([m.shape == (len(times), len(sc_ops))
                 for m in res.measurement]))


def test_smesolve_homodyne():
    "Stochastic: smesolve: homodyne, time-dependent H"
    tol = 0.01

    N = 4
    gamma = 0.25
    ntraj = 20
    nsubsteps = 100
    a = destroy(N)

    H = [[a.dag() * a,f]]
    psi0 = coherent(N, 0.5)
    sc_ops = [np.sqrt(gamma) * a, np.sqrt(gamma) * a * 0.5]
    e_ops = [a.dag() * a, a + a.dag(), (-1j)*(a - a.dag())]

    times = np.linspace(0, 1.0, 21)
    res_ref = mesolve(H, psi0, times, sc_ops, e_ops, args={"a":2})
    list_methods_tol = ['euler-maruyama',
                        'pc-euler',
                        'pc-euler-2',
                        'platen',
                        'milstein',
                        'milstein-imp',
                        'rouchon',
                        'taylor15',
                        'taylor15-imp',
                        'explicit15']
    for solver in list_methods_tol:
        res = smesolve(H, psi0, times, [], sc_ops, e_ops,
                       ntraj=ntraj, nsubsteps=nsubsteps, args={"a":2},
                       method='homodyne', store_measurement=True,
                       solver=solver, map_func=parallel_map)
        assert_(all([np.mean(abs(res.expect[idx] - res_ref.expect[idx])) < tol
                     for idx in range(len(e_ops))]))
        assert_(len(res.measurement) == ntraj)
        assert_(all([m.shape == (len(times), len(sc_ops))
                     for m in res.measurement]))


@pytest.mark.slow
def test_smesolve_heterodyne():
    "Stochastic: smesolve: heterodyne, time-dependent H"
    tol = 0.01

    N = 4
    gamma = 0.25
    ntraj = 20
    nsubsteps = 100
    a = destroy(N)

    H = [[a.dag() * a, f]]
    psi0 = coherent(N, 0.5)
    sc_ops = [np.sqrt(gamma) * a, np.sqrt(gamma) * a * 0.5]
    e_ops = [a.dag() * a, a + a.dag(), (-1j)*(a - a.dag())]

    times = np.linspace(0, 1.0, 21)
    res_ref = mesolve(H, psi0, times, sc_ops, e_ops, args={"a":2})
    list_methods_tol = ['euler-maruyama',
                        'pc-euler',
                        'pc-euler-2',
                        'platen',
                        'milstein',
                        'milstein-imp',
                        'rouchon',
                        'taylor15',
                        'taylor15-imp',
                        'explicit15']
    for solver in list_methods_tol:
        res = smesolve(H, psi0, times, [], sc_ops, e_ops,
                       ntraj=ntraj, nsubsteps=nsubsteps, args={"a":2},
                       method='heterodyne', store_measurement=True,
                       solver=solver, map_func=parallel_map)
        assert_(all([np.mean(abs(res.expect[idx] - res_ref.expect[idx])) < tol
                     for idx in range(len(e_ops))]))
        assert_(len(res.measurement) == ntraj)
        assert_(all([m.shape == (len(times), len(sc_ops), 2)
                     for m in res.measurement]))


@pytest.mark.slow
def test_general_stochastic():
    "Stochastic: general_stochastic"
    "Reproduce smesolve homodyne"
    tol = 0.025
    N = 4
    gamma = 0.25
    ntraj = 20
    nsubsteps = 50
    a = destroy(N)

    H = [[a.dag() * a,f]]
    psi0 = coherent(N, 0.5)
    sc_ops = [np.sqrt(gamma) * a, np.sqrt(gamma) * a * 0.5]
    e_ops = [a.dag() * a, a + a.dag(), (-1j)*(a - a.dag())]

    L = liouvillian(QobjEvo([[a.dag() * a,f]], args={"a":2}), c_ops = sc_ops)
    sc_opsM = [QobjEvo(spre(op) + spost(op.dag())) for op in sc_ops]
    e_opsM = [spre(op) for op in e_ops]

    def d1(t, vec):
        return L.matmul_data(t, _data.Dense(vec)).to_array().ravel()

    def d2(t, vec):
        out = []
        vec_d = _data.Dense(vec)
        for op in sc_opsM:
<<<<<<< HEAD

            out.append(
                _data.add(op.matmul_data(t,vec_d),
                          vec_d, -op.expect_data(t,vec_d))
=======
            scale = -op.expect_data(t,vec_d)
            out.append(
                _data.add(op.matmul_data(t,vec_d),
                          vec_d, scale)
>>>>>>> cefacfc9
                )
        return np.stack([o.to_array().ravel() for o in out])

    times = np.linspace(0, 0.5, 13)
    res_ref = mesolve(H, psi0, times, sc_ops, e_ops, args={"a":2})
    list_methods_tol = ['euler-maruyama',
                        'platen',
                        'explicit15']
    for solver in list_methods_tol:
        res = general_stochastic(psi0.proj(), times, d1, d2, len_d2=2,
                                 e_ops=e_opsM, normalize=False, ntraj=ntraj,
                                 nsubsteps=nsubsteps, solver=solver)
    assert_(all([np.mean(abs(res.expect[idx] - res_ref.expect[idx])) < tol
                 for idx in range(len(e_ops))]))
    assert_(len(res.measurement) == ntraj)


def f_dargs(a, args):
    return args["expect_op_3"] - 1


@pytest.mark.xfail(reason="not working yet")
def test_ssesolve_feedback():
    "Stochastic: ssesolve: time-dependent H with feedback"
    tol = 0.01
    N = 4
    ntraj = 10
    nsubsteps = 100
    a = destroy(N)

    H = [num(N)]
    psi0 = coherent(N, 2.5)
    sc_ops = [[a + a.dag(), f_dargs]]
    e_ops = [a.dag() * a, a + a.dag(), (-1j)*(a - a.dag()), qeye(N)]

    times = np.linspace(0, 10, 101)
    res_ref = mesolve(H, psi0, times, sc_ops, e_ops,
                      args={"expect_op_3":qeye(N)})
    res = smesolve(H, psi0, times, sc_ops=sc_ops, e_ops=e_ops, noise=1,
                   ntraj=ntraj, nsubsteps=nsubsteps, method='homodyne',
                   map_func=parallel_map, args={"expect_op_3":qeye(N)})

    np.testing.assert_allclose(res.expect, res_ref.expect, atol=tol)<|MERGE_RESOLUTION|>--- conflicted
+++ resolved
@@ -268,17 +268,10 @@
         out = []
         vec_d = _data.Dense(vec)
         for op in sc_opsM:
-<<<<<<< HEAD
-
-            out.append(
-                _data.add(op.matmul_data(t,vec_d),
-                          vec_d, -op.expect_data(t,vec_d))
-=======
             scale = -op.expect_data(t,vec_d)
             out.append(
                 _data.add(op.matmul_data(t,vec_d),
                           vec_d, scale)
->>>>>>> cefacfc9
                 )
         return np.stack([o.to_array().ravel() for o in out])
 
