--- conflicted
+++ resolved
@@ -31,30 +31,19 @@
 #    OF THIS SOFTWARE, EVEN IF ADVISED OF THE POSSIBILITY OF SUCH DAMAGE.
 ###############################################################################
 
-
+from pathlib import Path
 import pytest
 import numpy as np
-<<<<<<< HEAD
-
-from qutip import tensor, Qobj, ptrace, rand_ket, fock_dm, basis, rand_dm, qeye
-=======
-from pathlib import Path
-
->>>>>>> f995f6f6
+
+from qutip import (
+    tensor, Qobj, ptrace, rand_ket, fock_dm, basis, rand_dm, qeye, bell_state
+)
 from qutip.qip.operations import gates
 from qutip.qip.circuit import (
-<<<<<<< HEAD
-    QubitCircuit, Gate, Measurement, _ctrl_gates, _single_qubit_gates,
-    _swap_like, _toffoli_like, _fredkin_like, _para_gates,
+    QubitCircuit, CircuitSimulator, Gate, Measurement, _ctrl_gates,
+    _single_qubit_gates, _swap_like, _toffoli_like, _fredkin_like, _para_gates,
 )
-=======
-    QubitCircuit, CircuitSimulator, Gate, Measurement, _ctrl_gates,
-    _single_qubit_gates, _swap_like, _toffoli_like, _fredkin_like, _para_gates)
-from qutip import (tensor, Qobj, ptrace, rand_ket, fock_dm, basis,
-                   rand_dm, bell_state, ket2dm)
 from qutip.qip.qasm import read_qasm
-from qutip.qip.operations.gates import gate_sequence_product
->>>>>>> f995f6f6
 
 
 def _op_dist(A, B):
@@ -64,10 +53,6 @@
 def _teleportation_circuit():
     teleportation = QubitCircuit(3, num_cbits=2,
                                  input_states=["q0", "0", "0", "c0", "c1"])
-<<<<<<< HEAD
-=======
-
->>>>>>> f995f6f6
     teleportation.add_gate("SNOT", targets=[1])
     teleportation.add_gate("CNOT", targets=[2], controls=[1])
     teleportation.add_gate("CNOT", targets=[1], controls=[0])
@@ -82,41 +67,33 @@
 def _teleportation_circuit2():
     teleportation = QubitCircuit(3, num_cbits=2,
                                  input_states=["q0", "0", "0", "c0", "c1"])
-
     teleportation.add_gate("SNOT", targets=[1])
     teleportation.add_gate("CNOT", targets=[2], controls=[1])
     teleportation.add_gate("CNOT", targets=[1], controls=[0])
     teleportation.add_gate("SNOT", targets=[0])
     teleportation.add_gate("CNOT", targets=[2], controls=[1])
     teleportation.add_gate("CZ", targets=[2], controls=[0])
-
     return teleportation
 
 
 def _measurement_circuit():
     qc = QubitCircuit(2, num_cbits=2)
-
     qc.add_measurement("M0", targets=[0], classical_store=0)
     qc.add_measurement("M1", targets=[1], classical_store=1)
-
     return qc
 
 
 def _simulators_sv(qc):
-
     sim_sv_precompute = CircuitSimulator(qc, mode="state_vector_simulator",
                                          precompute_unitary=True)
     sim_sv = CircuitSimulator(qc, mode="state_vector_simulator")
-
     return [sim_sv_precompute, sim_sv]
 
 
 def _simulators_dm(qc):
-
     sim_dm_precompute = CircuitSimulator(qc, mode="density_matrix_simulator",
                                          precompute_unitary=True)
     sim_dm = CircuitSimulator(qc, mode="density_matrix_simulator")
-
     return [sim_dm_precompute, sim_dm]
 
 
@@ -512,81 +489,53 @@
         Test circuit run and mid-circuit measurement functionality
         by repeating the teleportation circuit on multiple random kets
         """
-
         teleportation = _teleportation_circuit()
-
         state = tensor(rand_ket(2), basis(2, 0), basis(2, 0))
         initial_measurement = Measurement("start", targets=[0])
         _, initial_probabilities =\
             initial_measurement.measurement_comp_basis(state)
-
         teleportation_sim = CircuitSimulator(teleportation)
-
         teleportation_sim_results = teleportation_sim.run(state)
         state_final = teleportation_sim_results.get_final_states(0)
         probability = teleportation_sim_results.get_probabilities(0)
-
         final_measurement = Measurement("start", targets=[2])
         _, final_probabilities =\
             final_measurement.measurement_comp_basis(state_final)
-
         np.testing.assert_allclose(initial_probabilities, final_probabilities)
 
     def test_runstatistics_teleportation(self):
         """
         Test circuit run_statistics on teleportation circuit
         """
-
         teleportation = _teleportation_circuit()
         final_measurement = Measurement("start", targets=[2])
         initial_measurement = Measurement("start", targets=[0])
-
-<<<<<<< HEAD
-        state = tensor(rand_ket(2), basis(2, 0), basis(2, 0))
+        original_state = tensor(rand_ket(2), basis(2, 0), basis(2, 0))
         _, initial_probabilities =\
-            initial_measurement.measurement_comp_basis(state)
-=======
-        original_state = tensor(rand_ket(2), basis(2, 0), basis(2, 0))
-        _, initial_probabilities = initial_measurement.measurement_comp_basis(original_state)
->>>>>>> f995f6f6
-
+            initial_measurement.measurement_comp_basis(original_state)
         teleportation_results = teleportation.run_statistics(original_state)
         states = teleportation_results.get_final_states()
         probabilities = teleportation_results.get_probabilities()
-
         for i, state in enumerate(states):
             state_final = state
-<<<<<<< HEAD
-            prob = probabilites[i]
+            prob = probabilities[i]
             _, final_probabilities =\
                 final_measurement.measurement_comp_basis(state_final)
             np.testing.assert_allclose(initial_probabilities,
                                        final_probabilities)
             assert prob == pytest.approx(0.25, abs=1e-7)
-=======
-            prob = probabilities[i]
-            _, final_probabilities = final_measurement.measurement_comp_basis(state_final)
-            np.testing.assert_allclose(initial_probabilities,
-                                       final_probabilities)
-            assert prob == pytest.approx(0.25, abs=1e-7)
-
-        mixed_state = sum(p * ket2dm(s) for p, s in zip(probabilities, states))
-        dm_state = ket2dm(original_state)
-
+        mixed_state = sum(p * s.proj() for p, s in zip(probabilities, states))
+        dm_state = original_state.proj()
         teleportation2 = _teleportation_circuit2()
-
         final_state = teleportation2.run(dm_state)
         _, probs1 = final_measurement.measurement_comp_basis(final_state)
         _, probs2 = final_measurement.measurement_comp_basis(mixed_state)
-
         np.testing.assert_allclose(probs1, probs2)
 
     def test_measurement_circuit(self):
-
         qc = _measurement_circuit()
         simulators = _simulators_sv(qc)
         labels = ["00", "01", "10", "11"]
-
         for label in labels:
             state = bell_state(label)
             for i, simulator in enumerate(simulators):
@@ -597,61 +546,42 @@
                     assert simulator.cbits[0] != simulator.cbits[1]
 
     def test_gate_product(self):
-
         filename = "qft.qasm"
         filepath = Path(__file__).parent / 'qasm_files' / filename
         qc = read_qasm(filepath)
-
         U_list_expanded = qc.propagators()
         U_list = qc.propagators(expand=False)
-
         inds_list = []
-
         for gate in qc.gates:
             if isinstance(gate, Measurement):
                 continue
             else:
                 inds_list.append(gate.get_inds(qc.N))
-
-        U_1, _ = gate_sequence_product(U_list,
-                                       inds_list=inds_list,
-                                       expand=True)
-        U_2 = gate_sequence_product(U_list_expanded, left_to_right=True,
-                                    expand=False)
-
-        np.testing.assert_allclose(U_1, U_2)
+        U_1, _ = gates.gate_sequence_product(U_list, inds_list=inds_list,
+                                             expand=True)
+        U_2 = gates.gate_sequence_product(U_list_expanded, left_to_right=True,
+                                          expand=False)
+        np.testing.assert_allclose(U_1.full(), U_2.full())
 
     def test_wstate(self):
-
         filename = "w-state.qasm"
         filepath = Path(__file__).parent / 'qasm_files' / filename
         qc = read_qasm(filepath)
-
         rand_state = rand_ket(2)
-        wstate = (tensor(basis(2, 0), basis(2, 0), basis(2, 1))
-                  + tensor(basis(2, 0), basis(2, 1), basis(2, 0))
-                  + tensor(basis(2, 1), basis(2, 0), basis(2, 0))).unit()
-
-        state = tensor(tensor(basis(2, 0), basis(2, 0), basis(2, 0)),
-                       rand_state)
-
+        wstate = (
+            basis([2, 2, 2], [0, 0, 1])
+            + basis([2, 2, 2], [0, 1, 0])
+            + basis([2, 2, 2], [1, 0, 0])
+        ).unit()
+        state = tensor(basis([2, 2, 2], [0, 0, 0]), rand_state)
         fourth = Measurement("test_rand", targets=[3])
-
         _, probs_initial = fourth.measurement_comp_basis(state)
-
         simulators = _simulators_sv(qc)
-
         for simulator in simulators:
             result = simulator.run_statistics(state)
             final_states = result.get_final_states()
             result_cbits = result.get_cbits()
-
             for i, final_state in enumerate(final_states):
                 _, probs_final = fourth.measurement_comp_basis(final_state)
                 np.testing.assert_allclose(probs_initial, probs_final)
-                assert sum(result_cbits[i]) == 1
-
-
-if __name__ == "__main__":
-    run_module_suite()
->>>>>>> f995f6f6
+                assert sum(result_cbits[i]) == 1