# This file is part of QuTiP: Quantum Toolbox in Python.
#
#    Copyright (c) 2011 and later, Paul D. Nation and Robert J. Johansson.
#    All rights reserved.
#
#    Redistribution and use in source and binary forms, with or without
#    modification, are permitted provided that the following conditions are
#    met:
#
#    1. Redistributions of source code must retain the above copyright notice,
#       this list of conditions and the following disclaimer.
#
#    2. Redistributions in binary form must reproduce the above copyright
#       notice, this list of conditions and the following disclaimer in the
#       documentation and/or other materials provided with the distribution.
#
#    3. Neither the name of the QuTiP: Quantum Toolbox in Python nor the names
#       of its contributors may be used to endorse or promote products derived
#       from this software without specific prior written permission.
#
#    THIS SOFTWARE IS PROVIDED BY THE COPYRIGHT HOLDERS AND CONTRIBUTORS
#    "AS IS" AND ANY EXPRESS OR IMPLIED WARRANTIES, INCLUDING, BUT NOT
#    LIMITED TO, THE IMPLIED WARRANTIES OF MERCHANTABILITY AND FITNESS FOR A
#    PARTICULAR PURPOSE ARE DISCLAIMED. IN NO EVENT SHALL THE COPYRIGHT
#    HOLDER OR CONTRIBUTORS BE LIABLE FOR ANY DIRECT, INDIRECT, INCIDENTAL,
#    SPECIAL, EXEMPLARY, OR CONSEQUENTIAL DAMAGES (INCLUDING, BUT NOT
#    LIMITED TO, PROCUREMENT OF SUBSTITUTE GOODS OR SERVICES; LOSS OF USE,
#    DATA, OR PROFITS; OR BUSINESS INTERRUPTION) HOWEVER CAUSED AND ON ANY
#    THEORY OF LIABILITY, WHETHER IN CONTRACT, STRICT LIABILITY, OR TORT
#    (INCLUDING NEGLIGENCE OR OTHERWISE) ARISING IN ANY WAY OUT OF THE USE
#    OF THIS SOFTWARE, EVEN IF ADVISED OF THE POSSIBILITY OF SUCH DAMAGE.
###############################################################################

import numpy as np
from numpy.testing import assert_, run_module_suite, assert_allclose

from qutip import (
    Qobj, sigmax, sigmay, sigmaz, identity, tensor, QobjEvo
)
from qutip.qip.pulse import Pulse, Drift
from qutip import coefficient


def _compare_qobjevo(qevo1, qevo2, t_min, t_max):
    return all([np.allclose(qevo1(t).full(), qevo2(t).full())
                for t in t_min + np.random.rand(25) * (t_max - t_min)])


def test_BasicPulse():
    """
    Test for basic pulse generation and attributes.
    """
    coeff = np.array([0.1, 0.2, 0.3, 0.4])
    tlist = np.array([0., 1., 2., 3.])
    ham = sigmaz()

    # Basic tests
    pulse1 = Pulse(ham, 1, tlist, coeff)
    assert_allclose(
        pulse1.get_ideal_qobjevo(2)(0).full(),
        tensor(identity(2), sigmaz()).full() * 0.1)
    pulse1.tlist = 2 * tlist
    assert_allclose(pulse1.tlist, 2 * tlist)
    pulse1.tlist = tlist
    pulse1.coeff = 2 * coeff
    assert_allclose(pulse1.coeff, 2 * coeff)
    pulse1.coeff = coeff
    pulse1.qobj = 2 * sigmay()
    assert_allclose(pulse1.qobj.full(), 2 * sigmay().full())
    pulse1.qobj = ham
    pulse1.targets = 3
    assert_allclose(pulse1.targets, 3)
    pulse1.targets = 1
    assert_allclose(pulse1.get_ideal_qobj(2).full(),
                    tensor(identity(2), sigmaz()).full())


def test_CoherentNoise():
    """
    Test for pulse genration with coherent noise.
    """
    coeff = np.array([0.1, 0.2, 0.3, 0.4])
    tlist = np.array([0., 1., 2., 3.])
    ham = sigmaz()
    pulse1 = Pulse(ham, 1, tlist, coeff)
    # Add coherent noise with the same tlist
    pulse1.add_coherent_noise(sigmay(), 0, tlist, coeff)
    assert_allclose(
        pulse1.get_ideal_qobjevo(2)(0).full(),
        tensor(identity(2), sigmaz()).full() * 0.1)
    assert_(len(pulse1.coherent_noise) == 1)
    noise_qu, c_ops = pulse1.get_noisy_qobjevo(2)
    assert_allclose(c_ops, [])
    assert_allclose(pulse1.get_full_tlist(), np.array([0., 1., 2., 3.]))

    expected = QobjEvo([
        [tensor(identity(2), sigmaz()), np.array([0.1, 0.2, 0.3, 0.4])],
        [tensor(sigmay(), identity(2)), np.array([0.1, 0.2, 0.3, 0.4])]
    ], tlist = np.array([0., 1., 2., 3.]))
    assert _compare_qobjevo(noise_qu, expected, 0, 3)


def test_NoisyPulse():
    """
    Test for lindblad noise and different tlist
    """
    coeff = np.array([0.1, 0.2, 0.3, 0.4])
    tlist = np.array([0., 1., 2., 3.])
    ham = sigmaz()
    pulse1 = Pulse(ham, 1, tlist, coeff)
    # Add coherent noise and lindblad noise with different tlist
    pulse1.spline_kind = "step_func"
    tlist_noise = np.array([0., 1., 2.5, 3.])
    coeff_noise = np.array([0., 0.5, 0.1, 0.5])
    pulse1.add_coherent_noise(sigmay(), 0, tlist_noise, coeff_noise)
    tlist_noise2 = np.array([0., 0.5, 2, 3.])
    coeff_noise2 = np.array([0., 0.1, 0.2, 0.3])
    pulse1.add_lindblad_noise(sigmax(), 1, coeff=True)
    pulse1.add_lindblad_noise(
        sigmax(), 0, tlist=tlist_noise2, coeff=coeff_noise2)

    assert_allclose(
        pulse1.get_ideal_qobjevo(2)(0).full(),
        tensor(identity(2), sigmaz()).full() * 0.1)
    noise_qu, c_ops = pulse1.get_noisy_qobjevo(2)
    assert_allclose(pulse1.get_full_tlist(), np.array([0., 0.5,  1., 2., 2.5, 3.]))
    expected = QobjEvo([
        [tensor(identity(2), sigmaz()), np.array([0.1, 0.1, 0.2, 0.3, 0.3, 0.4])],
        [tensor(sigmay(), identity(2)), np.array([0., 0., 0.5, 0.5, 0.1, 0.5])]
<<<<<<< HEAD
    ], tlist=np.array([0., 0.5,  1., 2., 2.5, 3.]), args={"_step_func_coeff":True})
=======
    ], tlist=np.array([0., 0.5,  1., 2., 2.5, 3.]), step_interpolation=True)
>>>>>>> cefacfc9
    assert _compare_qobjevo(noise_qu, expected, 0, 3)

    for c_op in c_ops:
        if c_op.isconstant:
            assert_allclose(c_op(0).full(),
                            tensor(identity(2), sigmax()).full())
        else:
            expected = QobjEvo([tensor(sigmax(), identity(2)),
                                np.array([0., 0.1, 0.1, 0.2, 0.2, 0.3])],
                               tlist=np.array([0., 0.5,  1., 2., 2.5, 3.]),
<<<<<<< HEAD
                               args={"_step_func_coeff":True})
=======
                               step_interpolation=True)
>>>>>>> cefacfc9
            assert _compare_qobjevo(c_op, expected, 0, 3)


def test_PulseConstructor():
    """
    Test for creating empty Pulse, Pulse with constant coefficients etc.
    """
    coeff = np.array([0.1, 0.2, 0.3, 0.4])
    tlist = np.array([0., 1., 2., 3.])
    ham = sigmaz()
    # Special ways of initializing pulse
    pulse2 = Pulse(sigmax(), 0, tlist, True)
    assert_allclose(pulse2.get_ideal_qobjevo(2)(0).full(),
                    tensor(sigmax(), identity(2)).full())

    pulse3 = Pulse(sigmay(), 0)
    assert_allclose(pulse3.get_ideal_qobjevo(2)(0).norm(), 0.)

    pulse4 = Pulse(None, None)  # Dummy empty ham
    assert_allclose(pulse4.get_ideal_qobjevo(2)(0).norm(), 0.)

    tlist_noise = np.array([1., 2.5, 3.])
    coeff_noise = np.array([0.5, 0.1, 0.5])
    tlist_noise2 = np.array([0.5, 2, 3.])
    coeff_noise2 = np.array([0.1, 0.2, 0.3])
    # Pulse with different dims
    random_qobj = Qobj(np.random.random((3, 3)))
    pulse5 = Pulse(sigmaz(), 1, tlist, True)
    pulse5.add_coherent_noise(sigmay(), 1, tlist_noise, coeff_noise)
    pulse5.add_lindblad_noise(
        random_qobj, 0, tlist=tlist_noise2, coeff=coeff_noise2)
    qu, c_ops = pulse5.get_noisy_qobjevo(dims=[3, 2])
    expected = QobjEvo([tensor([identity(3), sigmaz()]),
        [tensor([identity(3), sigmay()]), coeff_noise]
    ], tlist=tlist_noise)
    assert _compare_qobjevo(qu, expected, 0, 3)
    assert_allclose(c_ops[0](0.5).full(),
                    tensor([random_qobj, identity(2)]).full() * 0.1)


def test_Drift():
    """
    Test for Drift
    """
    drift = Drift()
    assert_allclose(drift.get_ideal_qobjevo(2)(0).norm(), 0)
    drift.add_drift(sigmaz(), targets=1)
    assert_allclose(
        drift.get_ideal_qobjevo(dims=[3, 2])(0).full(),
        tensor(identity(3), sigmaz()).full())<|MERGE_RESOLUTION|>--- conflicted
+++ resolved
@@ -127,11 +127,7 @@
     expected = QobjEvo([
         [tensor(identity(2), sigmaz()), np.array([0.1, 0.1, 0.2, 0.3, 0.3, 0.4])],
         [tensor(sigmay(), identity(2)), np.array([0., 0., 0.5, 0.5, 0.1, 0.5])]
-<<<<<<< HEAD
-    ], tlist=np.array([0., 0.5,  1., 2., 2.5, 3.]), args={"_step_func_coeff":True})
-=======
     ], tlist=np.array([0., 0.5,  1., 2., 2.5, 3.]), step_interpolation=True)
->>>>>>> cefacfc9
     assert _compare_qobjevo(noise_qu, expected, 0, 3)
 
     for c_op in c_ops:
@@ -142,11 +138,7 @@
             expected = QobjEvo([tensor(sigmax(), identity(2)),
                                 np.array([0., 0.1, 0.1, 0.2, 0.2, 0.3])],
                                tlist=np.array([0., 0.5,  1., 2., 2.5, 3.]),
-<<<<<<< HEAD
-                               args={"_step_func_coeff":True})
-=======
                                step_interpolation=True)
->>>>>>> cefacfc9
             assert _compare_qobjevo(c_op, expected, 0, 3)
 
 
