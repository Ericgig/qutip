from qutip.solver.sesolve import SESolver
from qutip.solver.mesolve import MESolver
from qutip.solver.mcsolve import MCSolver
from qutip.solver.solver_base import Solver
from qutip.solver.integrator import *
import qutip
import numpy as np
from numpy.testing import assert_allclose
import pytest

# Deactivate warning for test without cython
from qutip.core.coefficient import WARN_MISSING_MODULE
WARN_MISSING_MODULE[0] = 0


class TestIntegratorCte():
    _analytical_se = lambda _, t: np.cos(t * np.pi)
    se_system = SESolver(qutip.QobjEvo(qutip.sigmax() * np.pi))
    _analytical_me = lambda _, t: 1 - np.exp(-t)
    me_system = MESolver(
        qutip.liouvillian(
            qutip.QobjEvo(qutip.qeye(2)), c_ops=[qutip.destroy(2)]
        )
    )

    @pytest.fixture(params=list(SESolver.avail_integrators().keys()))
    def se_method(self, request):
        return request.param

    @pytest.fixture(params=list(MESolver.avail_integrators().keys()))
    def me_method(self, request):
        return request.param


    @pytest.fixture(params=list(MCSolver.avail_integrators().keys()))
    def mc_method(self, request):
        return request.param

    def test_se_integration(self, se_method):
        evol = SESolver.avail_integrators()[se_method](self.se_system)
        state0 = qutip.basis(2, 0).data
        evol.set_state(0, state0)
        for t, state in evol.run(np.linspace(0, 2, 21)):
            assert_allclose(self._analytical_se(t),
                            state.to_array()[0, 0], atol=2e-5)
            assert state.shape == (2, 1)

    def test_me_integration(self, me_method):
        evol = MESolver.avail_integrators()[me_method](self.me_system)
        state0 = qutip.operator_to_vector(qutip.fock_dm(2,1)).data
        evol.set_state(0, state0)
        for t in np.linspace(0, 2, 21):
            t_, state = evol.integrate(t)
            assert t_ == t
            assert_allclose(self._analytical_me(t),
                            state.to_array()[0, 0], atol=2e-5)

    def test_mc_integration(self, mc_method):
        evol = MCSolver.avail_integrators()[mc_method](self.se_system)
        state = qutip.basis(2,0).data
        evol.set_state(0, state)
        t = 0
        for i in range(1, 21):
            t_target = i * 0.05
            while t < t_target:
                t_old, y_old = evol.get_state()
                t, state = evol.mcstep(t_target)
                assert t <= t_target
                assert t > t_old
                assert_allclose(self._analytical_se(t),
                                state.to_array()[0, 0], atol=2e-5)
                t_back = (t + t_old) / 2
                t_got, bstate = evol.mcstep(t_back)
                assert t_back == t_got
                assert_allclose(self._analytical_se(t),
                                state.to_array()[0, 0], atol=2e-5)
                t, state = evol.mcstep(t)


class TestIntegrator(TestIntegratorCte):
    _analytical_se = lambda _, t: np.cos(t**2/2 * np.pi)
    se_system = SESolver(qutip.QobjEvo([qutip.sigmax() * np.pi, "t"]))
    _analytical_me = lambda _, t: 1 - np.exp(-(t**3) / 3)
    me_system = MESolver(
        qutip.liouvillian(
            qutip.QobjEvo(qutip.qeye(2)),
            c_ops=[qutip.QobjEvo([qutip.destroy(2), 't'])]
        )
    )

    @pytest.fixture(
        params=[key for key, integrator in SESolver.avail_integrators().items()
                if integrator.support_time_dependant]
    )
    def se_method(self, request):
        return request.param

    @pytest.fixture(
        params=[key for key, integrator in MESolver.avail_integrators().items()
                if integrator.support_time_dependant]
    )
    def me_method(self, request):
        return request.param

    @pytest.fixture(
        params=[key for key, integrator in MCSolver.avail_integrators().items()
                if integrator.support_time_dependant]
    )
    def mc_method(self, request):
        return request.param


@pytest.mark.parametrize(
    "mc_method",
    list(MCSolver.avail_integrators().keys())
)
@pytest.mark.parametrize('start', [1, -1])
def test_mc_integration_mixed(start, mc_method):
    system = Solver(qutip.QobjEvo(qutip.qeye(1)))
    evol = Solver.avail_integrators()[mc_method](system)

    state = qutip.basis(1,0).data
    evol.set_state(start, state)
    t = start
    t_target = start + .1
    while t < t_target:
        t, _ = evol.mcstep(start + .1)
    _ = evol.mcstep(start + .2)
    t_target = (start + .1 + t) / 2
    t, state = evol.mcstep(t_target)
    assert (
        state.to_array()[0, 0]
        == pytest.approx(np.exp(t - start), abs=1e-5)
    )


@pytest.mark.parametrize('sizes', [(1, 100), (10, 10), (100, 0)],
                     ids=["large", "multiple subspaces", "diagonal"])
def test_krylov(sizes):
    # Krylov solve act differently for large systems composed tensored
    # sub systems.
    N, M = sizes
    H = qutip.qeye(N)
    if M:
        H = H & (qutip.num(M) + qutip.create(M) + qutip.destroy(M))
    solver = SESolver(qutip.QobjEvo(H), options={"method": "krylov"})
    integrator = IntegratorKrylov(solver)
    ref_integrator = IntegratorDiag(solver)
    psi = qutip.basis(100, 95).data
    integrator.set_state(0, psi)
    ref_integrator.set_state(0, psi)
    for t in np.linspace(0.25, 1, 4):
        out = integrator.integrate(t)[1]
        ref = ref_integrator.integrate(t)[1]
        assert qutip.data.norm.l2(out - ref) == pytest.approx(0, abs=1e-6)


@pytest.mark.parametrize('integrator',
    [IntegratorScipyAdams, IntegratorScipyBDF, IntegratorScipylsoda],
    ids=["adams", 'bdf', "lsoda"]
)
def test_concurent_usage(integrator):
    opt = {'atol':1e-10, 'rtol':1e-7}

<<<<<<< HEAD
    sys1 = Solver(qutip.QobjEvo(0.5*qutip.qeye(1)), options=opt)
    inter1 = integrator(sys1)
    inter1.set_state(0, qutip.basis(1,0).data)

    sys2 = Solver(qutip.QobjEvo(-0.5*qutip.qeye(1)), options=opt)
    inter2 = integrator(sys2)
=======
    sys1 = qutip.QobjEvo(0.5 * qutip.qeye(1))
    inter1 = integrator(sys1, opt)
    inter1.set_state(0, qutip.basis(1,0).data)

    sys2 = qutip.QobjEvo(-0.5 * qutip.qeye(1))
    inter2 = integrator(sys2, opt)
>>>>>>> 3a4346ea
    inter2.set_state(0, qutip.basis(1,0).data)

    for t in np.linspace(0,1,6):
        expected1 = pytest.approx(np.exp(t/2), abs=1e-5)
        assert inter1.integrate(t)[1].to_array()[0, 0] == expected1
        expected2 = pytest.approx(np.exp(-t/2), abs=1e-5)
        assert inter2.integrate(t)[1].to_array()[0, 0] == expected2

@pytest.mark.parametrize('integrator',
    [IntegratorVern7, IntegratorVern9, IntegratorTsit5],
    ids=["vern7", 'vern9', 'tsit5']
)
<<<<<<< HEAD
def test_pickling_vern_methods(integrator):
    """Test whether VernN methods can be pickled and hence used in multiprocessing"""
    sys = qutip.QobjEvo(0.5*qutip.qeye(1))
    system = Solver(sys, options={'atol':1e-10, 'rtol':1e-7})
    inter = integrator(system)
=======
def test_pickling_rk_methods(integrator):
    """Test whether VernN and Tsitoura's methods can be pickled and"
    " hence used in multiprocessing"""
    opt = {'atol':1e-10, 'rtol':1e-7}

    sys = qutip.QobjEvo(0.5 * qutip.qeye(1))
    inter = integrator(sys, opt)
>>>>>>> 3a4346ea
    inter.set_state(0, qutip.basis(1,0).data)

    import pickle
    pickled = pickle.dumps(inter, -1)
    recreated = pickle.loads(pickled)
    recreated.set_state(0, qutip.basis(1,0).data)

    for t in np.linspace(0, 1, 6):
        expected = pytest.approx(np.exp(t/2), abs=1e-5)
        result1 = inter.integrate(t)[1].to_array()[0, 0]
        result2 = recreated.integrate(t)[1].to_array()[0, 0]
        assert result1 == result2 == expected

@pytest.mark.parametrize('integrator',
    [IntegratorVern7, IntegratorVern9, IntegratorTsit5],
    ids=["vern7", 'vern9', 'tsit5']
)
def test_rk_options(integrator):
    """Test whether VernN and Tsitoura's methods with no dense output."""
    opt = {
        'atol':1e-10, 'rtol':1e-7, 'interpolate':False, 'first_step':0.5
    }

    sys = qutip.QobjEvo(qutip.qeye(1))
    inter = integrator(sys, opt)
    inter.set_state(0, qutip.basis(1,0).data)

    for t in np.linspace(0, 1, 6):
        expected = pytest.approx(np.exp(t), abs=1e-5)
        result1 = inter.integrate(t)[1].to_array()[0, 0]
        assert result1 == expected<|MERGE_RESOLUTION|>--- conflicted
+++ resolved
@@ -162,21 +162,12 @@
 def test_concurent_usage(integrator):
     opt = {'atol':1e-10, 'rtol':1e-7}
 
-<<<<<<< HEAD
     sys1 = Solver(qutip.QobjEvo(0.5*qutip.qeye(1)), options=opt)
     inter1 = integrator(sys1)
     inter1.set_state(0, qutip.basis(1,0).data)
 
     sys2 = Solver(qutip.QobjEvo(-0.5*qutip.qeye(1)), options=opt)
     inter2 = integrator(sys2)
-=======
-    sys1 = qutip.QobjEvo(0.5 * qutip.qeye(1))
-    inter1 = integrator(sys1, opt)
-    inter1.set_state(0, qutip.basis(1,0).data)
-
-    sys2 = qutip.QobjEvo(-0.5 * qutip.qeye(1))
-    inter2 = integrator(sys2, opt)
->>>>>>> 3a4346ea
     inter2.set_state(0, qutip.basis(1,0).data)
 
     for t in np.linspace(0,1,6):
@@ -189,21 +180,11 @@
     [IntegratorVern7, IntegratorVern9, IntegratorTsit5],
     ids=["vern7", 'vern9', 'tsit5']
 )
-<<<<<<< HEAD
 def test_pickling_vern_methods(integrator):
     """Test whether VernN methods can be pickled and hence used in multiprocessing"""
     sys = qutip.QobjEvo(0.5*qutip.qeye(1))
     system = Solver(sys, options={'atol':1e-10, 'rtol':1e-7})
     inter = integrator(system)
-=======
-def test_pickling_rk_methods(integrator):
-    """Test whether VernN and Tsitoura's methods can be pickled and"
-    " hence used in multiprocessing"""
-    opt = {'atol':1e-10, 'rtol':1e-7}
-
-    sys = qutip.QobjEvo(0.5 * qutip.qeye(1))
-    inter = integrator(sys, opt)
->>>>>>> 3a4346ea
     inter.set_state(0, qutip.basis(1,0).data)
 
     import pickle
@@ -224,11 +205,15 @@
 def test_rk_options(integrator):
     """Test whether VernN and Tsitoura's methods with no dense output."""
     opt = {
-        'atol':1e-10, 'rtol':1e-7, 'interpolate':False, 'first_step':0.5
+        'atol':1e-10,
+        'rtol':1e-7,
+        'interpolate':False,
+        'first_step':0.5,
+        'method': integrator.method,
     }
 
     sys = qutip.QobjEvo(qutip.qeye(1))
-    inter = integrator(sys, opt)
+    inter = integrator(Solver(sys, options=opt))
     inter.set_state(0, qutip.basis(1,0).data)
 
     for t in np.linspace(0, 1, 6):
