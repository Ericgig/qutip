sudo: required

<<<<<<< HEAD
matrix:
    include:
        - python: 2.7
          env: MKL=0 OPENMP=0
        - python: 2.7
          env: MKL=0 OPENMP=1
        - python: 3.6
          env: MKL=1 OPENMP=0
        - python: 3.6
          env: CC=clang CXX=clang++ MKL=1 OPENMP=0
        - python: 3.6
          env: MKL=0 OPENMP=0
        - python: 3.6
          env: MKL=1 OPENMP=1
        - python: 3.6
          env: MKL=0 OPENMP=1

addons:
    apt:
        packages:
            - libatlas-dev
            - libatlas-base-dev
            - liblapack-dev
            - gfortran
=======
stage_generic_linux: &stage_generic_linux
  os: linux
  language: python
  # change dir
  before_script:
    - mkdir qutip_testing
    - cd qutip_testing
  # command to run tests
  script: 
    - python -m qutip.about
    - nosetests --verbosity=2 --with-coverage --cover-package=qutip qutip
  install:
    - wget https://repo.continuum.io/miniconda/Miniconda3-latest-Linux-x86_64.sh -O miniconda.sh
    - bash miniconda.sh -b -p $HOME/miniconda
    - export PATH="$HOME/miniconda/bin:$PATH"
    - hash -r
    - conda config --set always_yes yes --set changeps1 no
    - conda info -a
    - conda create -q -n test-environment python=$TRAVIS_PYTHON_VERSION
    - source activate test-environment
    - conda install mkl blas=*=mkl numpy scipy nose cython coveralls
    - python setup.py install

stage_linux_36: &stage_linux_36
  <<: *stage_generic_linux
  name: "Python 3.6"
  dist: trusty
  python: 3.6

stage_linux_37: &stage_linux_37
  <<: *stage_generic_linux
  name: "Python 3.7"
  dist: xenial
  python: 3.7

stage_linux_37_openblas: &stage_linux_37_openblas
  <<: *stage_generic_linux
  name: "Python 3.7 OpenBLAS"
  dist: xenial
  python: 3.7
  install:
    - wget https://repo.continuum.io/miniconda/Miniconda3-latest-Linux-x86_64.sh -O miniconda.sh
    - bash miniconda.sh -b -p $HOME/miniconda
    - export PATH="$HOME/miniconda/bin:$PATH"
    - hash -r
    - conda config --set always_yes yes --set changeps1 no
    - conda info -a
    - conda create -q -n test-environment python=$TRAVIS_PYTHON_VERSION
    - source activate test-environment
    - conda install nomkl blas=*=openblas numpy scipy nose cython
    - python setup.py install
>>>>>>> befeaa1d

stage_linux_37_omp: &stage_linux_37_omp
  <<: *stage_generic_linux
  name: "Python 3.7 OpenMP"
  dist: xenial
  python: 3.7
  install:
    - wget https://repo.continuum.io/miniconda/Miniconda3-latest-Linux-x86_64.sh -O miniconda.sh
    - bash miniconda.sh -b -p $HOME/miniconda
    - export PATH="$HOME/miniconda/bin:$PATH"
    - hash -r
    - conda config --set always_yes yes --set changeps1 no
    - conda info -a
    - conda create -q -n test-environment python=$TRAVIS_PYTHON_VERSION
    - source activate test-environment
<<<<<<< HEAD
    - if [[ "$TRAVIS_PYTHON_VERSION" == "2.7" ]] && [[ "${MKL}" == "0" ]]; then
          pip install numpy scipy nose cython;
      fi
    # conda for python2.7 have a problem with librairies (mkl + scipy?)
    - if [[ "$TRAVIS_PYTHON_VERSION" == "2.7" ]] && [[ "${MKL}" == "1" ]]; then
          conda install mkl numpy scipy nose cython;
      fi
    - if [[ "$TRAVIS_PYTHON_VERSION" == "3.6" ]] && [[ "${MKL}" == "0" ]]; then
          conda install nomkl blas=*=openblas numpy scipy nose cython;
      fi
    - if [[ "$TRAVIS_PYTHON_VERSION" == "3.6" ]] && [[ "${MKL}" == "1" ]]; then
          conda install mkl blas=*=mkl numpy scipy nose cython;
      fi

    # dnorm tests are currently unreliable. They won't be run without cvxpy
    # see issue #880
    # yml does not work well with multiple ifs
    #- if [[ "${MKL}" == "0" ]]; then
    #      pip install cvxopt scs cvxpy;
    #  fi
    - pip install coverage coveralls
    # Finally, install ourselves.
    - if [[ "${OPENMP}" == "1" ]]; then
          python setup.py install --with-openmp;
        else
          python setup.py install;
      fi
=======
    - conda install mkl blas=*=mkl numpy scipy nose cython coveralls
    - python setup.py install --with-openmp
  after_success:
    - coveralls
>>>>>>> befeaa1d

stage_osx: &stage_osx
  os: osx
  name: "Python 3.7, OSX 10.13, XCode 10"
  osx_image: xcode10
  language: generic
  # change dir
  before_script:
    - mkdir qutip_testing
    - cd qutip_testing
<<<<<<< HEAD

# command to run tests
script:
=======
  # command to run tests
  script: 
>>>>>>> befeaa1d
    - python -m qutip.about
    - nosetests --verbosity=2 --with-coverage --cover-package=qutip qutip
  install:
    - wget https://repo.continuum.io/miniconda/Miniconda3-latest-MacOSX-x86_64.sh -O miniconda.sh
    - bash miniconda.sh -b -p $HOME/miniconda
    - export PATH="$HOME/miniconda/bin:$PATH"
    - hash -r
    - conda config --set always_yes yes --set changeps1 no
    - conda info -a
    - conda create -q -n test-environment python=$TRAVIS_PYTHON_VERSION
    - source activate test-environment
    - conda install mkl blas=*=mkl numpy scipy nose cython coveralls
    - python setup.py install

stages:
  - test

jobs:
  include:
    - stage: test
      <<: *stage_linux_36
    - stage: test
      <<: *stage_linux_37
    - stage: test
      <<: *stage_linux_37_omp
    - stage: test
      <<: *stage_linux_37_openblas
    - stage: test
      <<: *stage_osx<|MERGE_RESOLUTION|>--- conflicted
+++ resolved
@@ -1,31 +1,5 @@
 sudo: required
 
-<<<<<<< HEAD
-matrix:
-    include:
-        - python: 2.7
-          env: MKL=0 OPENMP=0
-        - python: 2.7
-          env: MKL=0 OPENMP=1
-        - python: 3.6
-          env: MKL=1 OPENMP=0
-        - python: 3.6
-          env: CC=clang CXX=clang++ MKL=1 OPENMP=0
-        - python: 3.6
-          env: MKL=0 OPENMP=0
-        - python: 3.6
-          env: MKL=1 OPENMP=1
-        - python: 3.6
-          env: MKL=0 OPENMP=1
-
-addons:
-    apt:
-        packages:
-            - libatlas-dev
-            - libatlas-base-dev
-            - liblapack-dev
-            - gfortran
-=======
 stage_generic_linux: &stage_generic_linux
   os: linux
   language: python
@@ -77,7 +51,6 @@
     - source activate test-environment
     - conda install nomkl blas=*=openblas numpy scipy nose cython
     - python setup.py install
->>>>>>> befeaa1d
 
 stage_linux_37_omp: &stage_linux_37_omp
   <<: *stage_generic_linux
@@ -93,40 +66,10 @@
     - conda info -a
     - conda create -q -n test-environment python=$TRAVIS_PYTHON_VERSION
     - source activate test-environment
-<<<<<<< HEAD
-    - if [[ "$TRAVIS_PYTHON_VERSION" == "2.7" ]] && [[ "${MKL}" == "0" ]]; then
-          pip install numpy scipy nose cython;
-      fi
-    # conda for python2.7 have a problem with librairies (mkl + scipy?)
-    - if [[ "$TRAVIS_PYTHON_VERSION" == "2.7" ]] && [[ "${MKL}" == "1" ]]; then
-          conda install mkl numpy scipy nose cython;
-      fi
-    - if [[ "$TRAVIS_PYTHON_VERSION" == "3.6" ]] && [[ "${MKL}" == "0" ]]; then
-          conda install nomkl blas=*=openblas numpy scipy nose cython;
-      fi
-    - if [[ "$TRAVIS_PYTHON_VERSION" == "3.6" ]] && [[ "${MKL}" == "1" ]]; then
-          conda install mkl blas=*=mkl numpy scipy nose cython;
-      fi
-
-    # dnorm tests are currently unreliable. They won't be run without cvxpy
-    # see issue #880
-    # yml does not work well with multiple ifs
-    #- if [[ "${MKL}" == "0" ]]; then
-    #      pip install cvxopt scs cvxpy;
-    #  fi
-    - pip install coverage coveralls
-    # Finally, install ourselves.
-    - if [[ "${OPENMP}" == "1" ]]; then
-          python setup.py install --with-openmp;
-        else
-          python setup.py install;
-      fi
-=======
     - conda install mkl blas=*=mkl numpy scipy nose cython coveralls
     - python setup.py install --with-openmp
   after_success:
     - coveralls
->>>>>>> befeaa1d
 
 stage_osx: &stage_osx
   os: osx
@@ -137,14 +80,8 @@
   before_script:
     - mkdir qutip_testing
     - cd qutip_testing
-<<<<<<< HEAD
-
-# command to run tests
-script:
-=======
   # command to run tests
   script: 
->>>>>>> befeaa1d
     - python -m qutip.about
     - nosetests --verbosity=2 --with-coverage --cover-package=qutip qutip
   install:
