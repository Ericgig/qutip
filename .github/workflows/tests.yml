# The name is short because we mostly care how it appears in the pull request
# "checks" dialogue box - it looks like
#     Tests / ubuntu-latest, python-3.9, defaults
# or similar.
name: Tests

on:
    [push, pull_request]

defaults:
  run:
    # The slightly odd shell call is to force bash to read .bashrc, which is
    # necessary for having conda behave sensibly.  We use bash as the shell even
    # on Windows, since we don't run anything much complicated, and it makes
    # things much simpler.
    shell: bash -l -e {0}

jobs:
  cases:
    name: ${{ matrix.os }}, python${{ matrix.python-version }}, ${{ matrix.case-name }}
    runs-on: ${{ matrix.os }}
    env:
      MPLBACKEND: Agg  # Explicitly define matplotlib backend for Windows tests
    strategy:
      fail-fast: false
      matrix:
        os: [ubuntu-latest]
        # Test other versions of Python in special cases to avoid exploding the
        # matrix size; make sure to test all supported versions in some form.
        python-version: ["3.11"]
        case-name: [defaults]
        numpy-requirement: [">=1.22"]
        scipy-requirement: [">=1.8"]
        coverage-requirement: ["==6.5"]
        # Extra special cases.  In these, the new variable defined should always
        # be a truth-y value (hence 'nomkl: 1' rather than 'mkl: 0'), because
        # the lack of a variable is _always_ false-y, and the defaults lack all
        # the special cases.
        include:
<<<<<<< HEAD
          # Python 3.9, Scipy 1.7, numpy 1.22
          # On more version than suggested by SPEC 0
          # https://scientific-python.org/specs/spec-0000/
          # There are deprecation warnings when using cython 0.29.X
          - case-name: Old setup
            os: ubuntu-latest
            python-version: "3.9"
            scipy-requirement: ">=1.8,<1.9"
            numpy-requirement: ">=1.22,<1.23"
            condaforge: 1
            oldcython: 1
            pytest-extra-options: "-W ignore:dep_util:DeprecationWarning"

          # Test with the version 2 of numpy comming soon.
          - case-name: numpy2
            os: ubuntu-latest
            python-version: "3.12"
            scipy-requirement: ""
            numpy-requirement: "==2.0.0rc1"
            pypi: 1

          # Binaries compiled with numpy 2 should be compatible when using
          # numpy 1.X at runtime.
          - case-name: numpy2_to_1
            os: ubuntu-latest
            python-version: "3.9"
            scipy-requirement: ""
            numpy-requirement: "==2.0.0rc1"
            roll_back_numpy: 1
            pypi: 1  # numpy 2 not yet available on conda

=======
>>>>>>> 4acc9f10
          # Python 3.10, no mkl, scipy 1.9, numpy 1.23
          # Scipy 1.9 did not support cython 3.0 yet.
          # cython#17234
          - case-name: no mkl
            os: ubuntu-latest
            python-version: "3.10"
            scipy-requirement: ">=1.9,<1.10"
            numpy-requirement: ">=1.23,<1.24"
            condaforge: 1
            oldcython: 1
            nomkl: 1
            pytest-extra-options: "-W ignore:dep_util:DeprecationWarning"

          # Python 3.10, no cython, scipy 1.10, numpy 1.24
          - case-name: no cython
            os: ubuntu-latest
            python-version: "3.10"
            scipy-requirement: ">=1.10,<1.11"
            numpy-requirement: ">=1.24,<1.25"
            oldcython: 1
            nocython: 1

          # Python 3.11 and recent numpy
          # Use conda-forge to provide Python 3.11 and latest numpy
          # Ignore deprecation of the cgi module in Python 3.11 that is
          # still imported by Cython.Tempita. This was addressed in
          # https://github.com/cython/cython/pull/5128 but not backported
          # to any currently released version.
          - case-name: Python 3.11
            os: ubuntu-latest
            python-version: "3.11"
            condaforge: 1
            scipy-requirement: ">=1.11,<1.12"
            numpy-requirement: ">=1.25,<1.26"
            conda-extra-pkgs: "suitesparse"  # for compiling cvxopt

          # Python 3.12 and latest numpy
          # Use conda-forge to provide Python 3.11 and latest numpy
          - case-name: Python 3.12
            os: ubuntu-latest
            python-version: "3.12"
            scipy-requirement: ">=1.12,<1.13"
            numpy-requirement: ">=1.26,<1.27"
            condaforge: 1
            pytest-extra-options: "-W ignore:datetime:DeprecationWarning"
            # Install mpi4py to test mpi_pmap
            # Should be enough to include this in one of the runs
            includempi: 1

          # Mac
          # Mac has issues with MKL since september 2022.
          - case-name: macos
            # setup-miniconda not compatible with macos-latest presently.
            # https://github.com/conda-incubator/setup-miniconda/issues/344
            os: macos-12
            python-version: "3.11"
            condaforge: 1
            nomkl: 1

          # Windows. Once all tests pass without special options needed, this
          # can be moved to the main os list in the test matrix. All the tests
          # that fail currently seem to do so because mcsolve uses
          # multiprocessing under the hood. Windows does not support fork()
          # well, which makes transfering objects to the child processes
          # error prone. See, e.g., https://github.com/qutip/qutip/issues/1202
          - case-name: Windows
            os: windows-latest
            python-version: "3.11"

    steps:
      - uses: actions/checkout@v3
      - uses: conda-incubator/setup-miniconda@v3
        with:
          auto-update-conda: true
          python-version: ${{ matrix.python-version }}
          channels: ${{ matrix.condaforge == 1 && 'conda-forge' || 'defaults' }}

      - name: Install QuTiP and dependencies
        # In the run, first we handle any special cases.  We do this in bash
        # rather than in the GitHub Actions file directly, because bash gives us
        # a proper programming language to use.
        # We install without build isolation so qutip is compiled with the
        # version of cython, scipy, numpy in the test matrix, not a temporary
        # version use in the installation virtual environment.
        run: |
          # Install the extra requirement
          python -m pip install pytest>=5.2 pytest-rerunfailures  # tests
          python -m pip install matplotlib>=1.2.1  # graphics
          python -m pip install cvxpy>=1.0 cvxopt  # semidefinite
          python -m pip install ipython  # ipython
          python -m pip install loky tqdm  # extras
          python -m pip install "coverage${{ matrix.coverage-requirement }}" chardet
          python -m pip install pytest-cov coveralls pytest-fail-slow

          if [[ "${{ matrix.pypi }}" ]]; then
            pip install "numpy${{ matrix.numpy-requirement }}" "scipy${{ matrix.scipy-requirement }}"
          elif [[ -z "${{ matrix.nomkl }}" ]]; then
            conda install blas=*=mkl "numpy${{ matrix.numpy-requirement }}" "scipy${{ matrix.scipy-requirement }}"
          elif [[ "${{ matrix.os }}" =~ ^windows.*$ ]]; then
            # Conda doesn't supply forced nomkl builds on Windows, so we rely on
            # pip not automatically linking to MKL.
            pip install "numpy${{ matrix.numpy-requirement }}" "scipy${{ matrix.scipy-requirement }}"
          else
            conda install nomkl "numpy${{ matrix.numpy-requirement }}" "scipy${{ matrix.scipy-requirement }}"
          fi
          if [[ -n "${{ matrix.conda-extra-pkgs }}" ]]; then
            conda install "${{ matrix.conda-extra-pkgs }}"
          fi
          if [[ "${{ matrix.includempi }}" ]]; then
            # Use openmpi because mpich causes problems. Note, environment variable names change in v5
            conda install "openmpi<5" mpi4py
          fi
          if [[ "${{ matrix.oldcython }}" ]]; then
            python -m pip install cython==0.29.36 filelock
          else
            python -m pip install cython filelock
          fi

          python -m pip install -e . -v --no-build-isolation

          if [[ "${{ matrix.nocython }}" ]]; then
            python -m pip uninstall cython -y
          fi

          if [[ "${{ matrix.roll_back_numpy }}" ]]; then
            # Binary compiled with numpy 2.X should be compatible with numpy 1.X
            python -m pip install "numpy<1.23"
          fi



      - name: Package information
        run: |
          conda list
          python -c "import qutip; qutip.about()"
          python -c "import qutip; print(qutip.settings)"

      - name: Environment information
        run: |
          uname -a
          if [[ "ubuntu-latest" == "${{ matrix.os }}" ]]; then
              hostnamectl
              lscpu
              free -h
          fi

      - name: Run tests
        # If our tests are running for longer than an hour, _something_ is wrong
        # somewhere.  The GitHub default is 6 hours, which is a bit long to wait
        # to see if something hung.
        timeout-minutes: 60
        run: |
          if [[ -n "${{ matrix.openmp }}" ]]; then
            # Force OpenMP runs to use more threads, even if there aren't
            # actually that many CPUs.  We have to check any dispatch code is
            # truly being executed.
            export QUTIP_NUM_PROCESSES=2
          fi
          if [[ "${{ matrix.includempi }}" ]]; then
            # By default, the max. number of allowed worker processes in openmpi is
            # (number of physical cpu cores) - 1.
            # We only have 2 physical cores, but we want to test mpi_pmap with 2 workers.
            export OMPI_MCA_rmaps_base_oversubscribe=true
          fi
          pytest -Werror --strict-config --strict-markers --fail-slow=300 --durations=0 --durations-min=1.0 --verbosity=1 --cov=qutip --cov-report= --color=yes ${{ matrix.pytest-extra-options }} qutip/tests
          # Above flags are:
          #  -Werror
          #     treat warnings as errors
          #  --strict-config
          #     error out if the configuration file is not parseable
          #  --strict-markers
          #     error out if a marker is used but not defined in the
          #     configuration file
          #  --timeout=300
          #     error any individual test that goes longer than the given time
          #  --durations=0 --durations-min=1.0
          #     at the end, show a list of all the tests that took longer than a
          #     second to run
          #  --verbosity=1
          #     turn the verbosity up so pytest prints the names of the tests
          #     it's currently working on
          #  --cov=qutip
          #     limit coverage reporting to code that's within the qutip package
          #  --cov-report=
          #     don't print the coverage report to the terminal---it just adds
          #     cruft, and we're going to upload the .coverage file to Coveralls
          #  --color=yes
          #     force coloured output in the terminal

      - name: Upload to Coveralls
        env:
          GITHUB_TOKEN: ${{ secrets.github_token }}
          COVERALLS_FLAG_NAME: ${{ matrix.os }}-${{ matrix.python-version }}-${{ matrix.case-name }}
          COVERALLS_PARALLEL: true
        run: coveralls --service=github

  towncrier-check:
    name: Verify Towncrier entry added
    runs-on: ubuntu-latest
    steps:
      - uses: actions/checkout@v3
        with:
          fetch-depth: 0

      - name: Install Towncrier
        run: |
          python -m pip install towncrier

      - name: Verify Towncrier entry added
        if: github.event_name == 'pull_request'
        env:
          BASE_BRANCH: ${{ github.base_ref }}
        run: |
          # Fetch the pull request' base branch so towncrier will be able to
          # compare the current branch with the base branch.
          # Source: https://github.com/actions/checkout/#fetch-all-branches.
          git fetch --no-tags origin +refs/heads/${BASE_BRANCH}:refs/remotes/origin/${BASE_BRANCH}
          towncrier check --compare-with origin/${BASE_BRANCH}
          towncrier build --version "$(cat VERSION)" --draft

  finalise:
    name: Finalise coverage reporting
    needs: cases
    runs-on: ubuntu-latest
    container: python:3-slim
    steps:
      - name: Finalise coverage reporting
        env:
          GITHUB_TOKEN: ${{ secrets.github_token }}
        run: |
          python -m pip install coveralls
          coveralls --service=github --finish<|MERGE_RESOLUTION|>--- conflicted
+++ resolved
@@ -37,20 +37,6 @@
         # the lack of a variable is _always_ false-y, and the defaults lack all
         # the special cases.
         include:
-<<<<<<< HEAD
-          # Python 3.9, Scipy 1.7, numpy 1.22
-          # On more version than suggested by SPEC 0
-          # https://scientific-python.org/specs/spec-0000/
-          # There are deprecation warnings when using cython 0.29.X
-          - case-name: Old setup
-            os: ubuntu-latest
-            python-version: "3.9"
-            scipy-requirement: ">=1.8,<1.9"
-            numpy-requirement: ">=1.22,<1.23"
-            condaforge: 1
-            oldcython: 1
-            pytest-extra-options: "-W ignore:dep_util:DeprecationWarning"
-
           # Test with the version 2 of numpy comming soon.
           - case-name: numpy2
             os: ubuntu-latest
@@ -69,8 +55,6 @@
             roll_back_numpy: 1
             pypi: 1  # numpy 2 not yet available on conda
 
-=======
->>>>>>> 4acc9f10
           # Python 3.10, no mkl, scipy 1.9, numpy 1.23
           # Scipy 1.9 did not support cython 3.0 yet.
           # cython#17234
